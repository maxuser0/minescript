--- conflicted
+++ resolved
@@ -2435,7 +2435,7 @@
       case "player_hand_items":
         if (args.isEmpty()) {
           var result = new StringBuilder("[");
-          for (var itemStack : player.getHandItems()) {
+          for (var itemStack : player.getItemsHand()) {
             if (result.length() > 1) {
               result.append(",");
             }
@@ -2605,188 +2605,10 @@
 
                   // TODO(maxuser): Support raising exceptions from script functions, e.g.
                   // {"fcid": ..., "exception": "error message...", "conn": "close"}
-<<<<<<< HEAD
-
-                  if (functionName.equals("player_position")) {
-                    if (args.isEmpty()) {
-                      response =
-                          String.format(
-                              "[%f, %f, %f]", player.getX(), player.getY(), player.getZ());
-                      job.respond(funcCallId, response, true);
-                    } else {
-                      logUserError(
-                          "Error: `{}` expected no params but got: {}", functionName, argsString);
-                      response = "null";
-                      job.respond(funcCallId, response, true);
-                    }
-                  } else if (functionName.equals("getblock")) {
-                    if (args.size() == 3
-                        && args.get(0) instanceof Number
-                        && args.get(1) instanceof Number
-                        && args.get(2) instanceof Number) {
-                      Number arg0 = (Number) args.get(0);
-                      Number arg1 = (Number) args.get(1);
-                      Number arg2 = (Number) args.get(2);
-                      Optional<String> block =
-                          blockStateToString(
-                              readBlockState(
-                                  level, arg0.intValue(), arg1.intValue(), arg2.intValue()));
-                      response = block.map(str -> quoteString(str, true)).orElse("null");
-                      job.respond(funcCallId, response, true);
-                    } else {
-                      logUserError(
-                          "Error: `{}` expected 3 params (x, y, z) but got: {}",
-                          functionName,
-                          argsString);
-                      response = "null";
-                      job.respond(funcCallId, response, true);
-                    }
-                  } else if (functionName.equals("register_chat_message_listener")) {
-                    if (!args.isEmpty()) {
-                      logUserError(
-                          "Error: `{}` expected no params but got: {}", functionName, argsString);
-                    } else if (clientChatReceivedEventListeners.containsKey(job.jobId())) {
-                      logUserError(
-                          "Error: `{}` failed: listener already registered for job: {}",
-                          functionName,
-                          job.jobSummary());
-                    } else {
-                      clientChatReceivedEventListeners.put(
-                          job.jobId(), new ScriptFunctionCall(job, funcCallId));
-                    }
-                    response = "<unused>";
-                  } else if (functionName.equals("unregister_chat_message_listener")) {
-                    if (!args.isEmpty()) {
-                      logUserError(
-                          "Error: `{}` expected no params but got: {}", functionName, argsString);
-                      response = "false";
-                    } else if (!clientChatReceivedEventListeners.containsKey(job.jobId())) {
-                      logUserError(
-                          "Error: `{}` has no listeners to unregister for job: {}",
-                          functionName,
-                          job.jobSummary());
-                      response = "false";
-                    } else {
-                      clientChatReceivedEventListeners.remove(job.jobId());
-                      response = "true";
-                    }
-                    job.respond(funcCallId, response, true);
-                  } else if (functionName.equals("await_loaded_region")) {
-                    if (args.size() == 4
-                        && args.get(0) instanceof Number
-                        && args.get(1) instanceof Number
-                        && args.get(2) instanceof Number
-                        && args.get(3) instanceof Number) {
-                      Number arg0 = (Number) args.get(0);
-                      Number arg1 = (Number) args.get(1);
-                      Number arg2 = (Number) args.get(2);
-                      Number arg3 = (Number) args.get(3);
-                      var listener =
-                          new ChunkLoadEventListener(
-                              arg0.intValue(),
-                              arg1.intValue(),
-                              arg2.intValue(),
-                              arg3.intValue(),
-                              new ScriptFunctionCall(job, funcCallId));
-                      listener.updateChunkStatuses();
-                      if (listener.isFinished()) {
-                        listener.onFinished();
-                      } else {
-                        chunkLoadEventListeners.put(listener, job.jobId());
-                      }
-                      response = "<unused>";
-                    } else {
-                      // TODO(maxuser): Support raising exceptions through script functions, e.g.
-                      // {"fcid": ..., "exception": "error message...", "conn": "close"}
-                      logUserError(
-                          "Error: `{}` expected 4 number params (x1, z1, x2, z2) but got: {}",
-                          functionName,
-                          argsString);
-                      response = "false";
-                      job.respond(funcCallId, response, true);
-                    }
-                  } else if (functionName.equals("set_nickname")) {
-                    if (args.isEmpty()) {
-                      logUserInfo(
-                          "Chat nickname reset to default; was {}",
-                          customNickname == null ? "default already" : quoteString(customNickname));
-                      customNickname = null;
-                      response = "true";
-                    } else if (args.size() == 1) {
-                      String arg = args.get(0).toString();
-                      if (arg.contains("%s")) {
-                        logUserInfo("Chat nickname set to {}.", quoteString(arg, true));
-                        customNickname = arg;
-                        response = "true";
-                      } else {
-                        logUserError(
-                            "Error: `{}` expects nickname to contain %s as a placeholder for"
-                                + " message text.",
-                            functionName);
-                        response = "false";
-                      }
-                    } else {
-                      logUserError(
-                          "Error: `{}` expected 0 or 1 param but got: {}",
-                          functionName,
-                          argsString);
-                      response = "false";
-                    }
-                    job.respond(funcCallId, response, true);
-                  } else if (functionName.equals("player_hand_items")) {
-                    if (args.isEmpty()) {
-                      var result = new StringBuilder("[");
-                      for (var itemStack : player.getItemsHand()) {
-                        if (result.length() > 1) {
-                          result.append(",");
-                        }
-                        result.append(itemStackToJsonString(itemStack));
-                      }
-                      result.append("]");
-                      response = result.toString();
-                    } else {
-                      logUserError(
-                          "Error: `{}` expected no params but got: {}", functionName, argsString);
-                      response = "null";
-                    }
-                    job.respond(funcCallId, response, true);
-                  } else if (functionName.equals("player_inventory")) {
-                    if (args.isEmpty()) {
-                      var inventory = player.getInventory();
-                      var result = new StringBuilder("[");
-                      for (int i = 0; i < inventory.size(); i++) {
-                        var itemStack = inventory.getStack(i);
-                        if (itemStack.getCount() > 0) {
-                          if (result.length() > 1) {
-                            result.append(",");
-                          }
-                          result.append(itemStackToJsonString(itemStack));
-                        }
-                      }
-                      result.append("]");
-                      response = result.toString();
-                    } else {
-                      logUserError(
-                          "Error: `{}` expected no params but got: {}", functionName, argsString);
-                      response = "null";
-                    }
-                    job.respond(funcCallId, response, true);
-                  } else if (funcCallId == 0 && functionName.equals("exit!")) {
-                    response = "\"exit!\"";
-                    job.respond(0, response, true);
-                  } else {
-                    logUserError(
-                        "Error: unknown function `{}` called from job: {}",
-                        functionName,
-                        job.jobSummary());
-                    response = "false";
-                    job.respond(funcCallId, response, true);
-=======
                   Optional<String> response =
                       handleScriptFunction(job, funcCallId, functionName, args, argsString);
                   if (response.isPresent()) {
                     job.respond(funcCallId, response.get(), true);
->>>>>>> cc3aae74
                   }
                   if (scriptFunctionDebugOutptut) {
                     LOGGER.info(
