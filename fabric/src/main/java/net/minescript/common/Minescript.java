// SPDX-FileCopyrightText: © 2022 Greg Christiana <maxuser@minescript.net>
// SPDX-License-Identifier: GPL-3.0-only

package net.minescript.common;

import static net.minescript.common.CommandSyntax.parseCommand;
import static net.minescript.common.CommandSyntax.quoteCommand;
import static net.minescript.common.CommandSyntax.quoteString;

import com.google.common.collect.ImmutableList;
import com.google.gson.Gson;
import java.io.BufferedReader;
import java.io.BufferedWriter;
import java.io.File;
import java.io.FileReader;
import java.io.FileWriter;
import java.io.IOException;
import java.io.InputStreamReader;
import java.io.OutputStreamWriter;
import java.io.PrintWriter;
import java.io.StringWriter;
import java.lang.reflect.Field;
import java.nio.file.Files;
import java.nio.file.Path;
import java.nio.file.Paths;
import java.util.ArrayDeque;
import java.util.ArrayList;
import java.util.Arrays;
import java.util.Deque;
import java.util.HashSet;
import java.util.List;
import java.util.Map;
import java.util.Objects;
import java.util.Optional;
import java.util.OptionalInt;
import java.util.Queue;
import java.util.Set;
import java.util.concurrent.ConcurrentHashMap;
import java.util.concurrent.ConcurrentLinkedQueue;
import java.util.concurrent.TimeUnit;
import java.util.concurrent.atomic.AtomicInteger;
import java.util.concurrent.locks.Lock;
import java.util.concurrent.locks.ReentrantLock;
import java.util.function.BiConsumer;
import java.util.function.Consumer;
import java.util.function.Supplier;
import java.util.regex.Matcher;
import java.util.regex.Pattern;
import net.minecraft.block.BlockState;
import net.minecraft.client.MinecraftClient;
import net.minecraft.client.gui.screen.ChatScreen;
import net.minecraft.client.gui.screen.Screen;
import net.minecraft.client.gui.widget.TextFieldWidget;
import net.minecraft.client.option.KeyBinding;
import net.minecraft.client.util.InputUtil;
import net.minecraft.client.util.ScreenshotRecorder;
import net.minecraft.entity.Entity;
import net.minecraft.item.ItemStack;
import net.minecraft.text.Text;
import net.minecraft.util.hit.BlockHitResult;
import net.minecraft.util.hit.HitResult;
import net.minecraft.util.math.BlockPos;
import net.minecraft.world.World;
import net.minecraft.world.WorldAccess;
import net.minecraft.world.chunk.Chunk;
import org.apache.logging.log4j.LogManager;
import org.apache.logging.log4j.Logger;
import org.apache.logging.log4j.message.ParameterizedMessage;
import org.lwjgl.glfw.GLFW;

public class Minescript {
  private static final Logger LOGGER = LogManager.getLogger();

  // MINESCRIPT_DIR is relative to the minecraft directory which is the working directory.
  private static final String MINESCRIPT_DIR = "minescript";

  private enum FileOverwritePolicy {
    DO_NOT_OVERWRITE,
    OVERWRITTE
  }

  public static void init() {
    LOGGER.info("Starting Minescript on OS: {}", System.getProperty("os.name"));
    if (new File(MINESCRIPT_DIR).mkdir()) {
      LOGGER.info("Created minescript dir");
    }

    final String blockpacksDir = Paths.get(MINESCRIPT_DIR, "blockpacks").toString();
    if (new File(blockpacksDir).mkdir()) {
      LOGGER.info("Created minescript blockpacks dir");
    }

    var undoDir = new File(Paths.get(MINESCRIPT_DIR, "undo").toString());
    if (undoDir.exists()) {
      int numDeletedFiles = 0;
      LOGGER.info("Deleting undo files from previous run...");
      for (var undoFile : undoDir.listFiles()) {
        if (undoFile.getName().endsWith(".txt") || undoFile.getName().endsWith(".zip")) {
          if (undoFile.delete()) {
            ++numDeletedFiles;
          }
        }
      }
      LOGGER.info("{} undo file(s) deleted.", numDeletedFiles);
    }

    String currentVersion = getCurrentVersion();
    String lastRunVersion = getLastRunVersion();
    if (!currentVersion.equals(lastRunVersion)) {
      LOGGER.info(
          "Current version ({}) does not match last run version ({})",
          currentVersion,
          lastRunVersion);
      copyJarResourceToMinescriptDir("version.txt", FileOverwritePolicy.OVERWRITTE);
      copyJarResourceToMinescriptDir("minescript.py", FileOverwritePolicy.OVERWRITTE);
      copyJarResourceToMinescriptDir("minescript_runtime.py", FileOverwritePolicy.OVERWRITTE);
      copyJarResourceToMinescriptDir("help.py", FileOverwritePolicy.OVERWRITTE);
      copyJarResourceToMinescriptDir("copy.py", FileOverwritePolicy.OVERWRITTE);
      copyJarResourceToMinescriptDir("paste.py", FileOverwritePolicy.OVERWRITTE);
    }

    loadConfig();
  }

  private static Gson GSON = new Gson();

  private static String toJsonString(String s) {
    return GSON.toJson(s);
  }

  private static String getCurrentVersion() {
    try (var in = Minescript.class.getResourceAsStream("/version.txt");
        var reader = new BufferedReader(new InputStreamReader(in))) {
      return reader.readLine().strip();
    } catch (IOException e) {
      LOGGER.error("Exception loading version resource: {}", e);
      return "";
    }
  }

  private static String getLastRunVersion() {
    Path versionPath = Paths.get(MINESCRIPT_DIR, "version.txt");
    if (!Files.exists(versionPath)) {
      return "";
    }
    try {
      return Files.readString(versionPath).strip();
    } catch (IOException e) {
      LOGGER.error("Exception loading version file: {}", e);
      return "";
    }
  }

  /** Copies resource from jar to a same-named file in the minescript dir.. */
  private static void copyJarResourceToMinescriptDir(
      String resourceName, FileOverwritePolicy overwritePolicy) {
    copyJarResourceToMinescriptDir(resourceName, resourceName, overwritePolicy);
  }

  /** Copies resource from jar to a file in the minescript dir. */
  private static void copyJarResourceToMinescriptDir(
      String resourceName, String fileName, FileOverwritePolicy overwritePolicy) {
    Path filePath = Paths.get(MINESCRIPT_DIR, fileName);
    if (Files.exists(filePath)) {
      switch (overwritePolicy) {
        case OVERWRITTE:
          try {
            Files.delete(filePath);
          } catch (IOException e) {
            LOGGER.error("Failed to delete file to be overwritten: {}", filePath);
            return;
          }
          LOGGER.info("Deleted outdated file: {}", filePath);
          break;
        case DO_NOT_OVERWRITE:
          return;
      }
    }
    try (var in = Minescript.class.getResourceAsStream("/" + resourceName);
        var reader = new BufferedReader(new InputStreamReader(in));
        var writer = new FileWriter(filePath.toString())) {
      reader.transferTo(writer);
      LOGGER.info("Copied jar resource \"{}\" to minescript dir as \"{}\"", resourceName, fileName);
    } catch (IOException e) {
      LOGGER.error(
          "Failed to copy jar resource \"{}\" to minescript dir as \"{}\"", resourceName, fileName);
    }
  }

  private static String pythonLocation = null;

  private static final Pattern CONFIG_LINE_RE =
      Pattern.compile("^([a-zA-Z0-9_]+) *= *\"?([^\"]*)\"?");

  private static final File configFile =
      new File(Paths.get(MINESCRIPT_DIR, "config.txt").toString());
  private static long lastConfigLoadTime = 0;

  private static boolean useBlockPackForUndo = true;
  private static boolean useBlockPackForCopy = true;

  /** Loads config from {@code minescript/config.txt} if the file has changed since last loaded. */
  private static void loadConfig() {
    if (System.getProperty("os.name").startsWith("Windows")) {
      copyJarResourceToMinescriptDir(
          "windows_config.txt", "config.txt", FileOverwritePolicy.DO_NOT_OVERWRITE);
    } else {
      copyJarResourceToMinescriptDir(
          "posix_config.txt", "config.txt", FileOverwritePolicy.DO_NOT_OVERWRITE);
    }
    if (configFile.lastModified() < lastConfigLoadTime) {
      return;
    }
    lastConfigLoadTime = System.currentTimeMillis();

    try (var reader = new BufferedReader(new FileReader(configFile.getPath()))) {
      String line;
      while ((line = reader.readLine()) != null) {
        line = line.strip();
        if (line.isEmpty() || line.startsWith("#")) {
          continue;
        }
        var match = CONFIG_LINE_RE.matcher(line);
        if (match.find()) {
          String name = match.group(1);
          String value = match.group(2);
          switch (name) {
            case "python":
              if (System.getProperty("os.name").startsWith("Windows")) {
                pythonLocation =
                    value.startsWith("%userprofile%\\")
                        ? value.replace("%userprofile%", System.getProperty("user.home"))
                        : value;
              } else {
                // This does not support "~otheruser/..." syntax. But that would be odd anyway.
                pythonLocation =
                    value.startsWith("~/")
                        ? value.replaceFirst(
                            "~", Matcher.quoteReplacement(System.getProperty("user.home")))
                        : value;
              }
              LOGGER.info("Setting config var: {} = \"{}\" (\"{}\")", name, value, pythonLocation);
              break;
            case "minescript_commands_per_cycle":
              try {
                minescriptCommandsPerCycle = Integer.valueOf(value);
                LOGGER.info(
                    "Setting minescript_commands_per_cycle to {}", minescriptCommandsPerCycle);
              } catch (NumberFormatException e) {
                LOGGER.error("Unable to parse minescript_commands_per_cycle as integer: {}", value);
              }
              break;
            case "minescript_ticks_per_cycle":
              try {
                minescriptTicksPerCycle = Integer.valueOf(value);
                LOGGER.info("Setting minescript_ticks_per_cycle to {}", minescriptTicksPerCycle);
              } catch (NumberFormatException e) {
                LOGGER.error("Unable to parse minescript_ticks_per_cycle as integer: {}", value);
              }
              break;
            case "minescript_incremental_command_suggestions":
              incrementalCommandSuggestions = Boolean.valueOf(value);
              LOGGER.info(
                  "Setting minescript_incremental_command_suggestions to {}",
                  incrementalCommandSuggestions);
              break;
            case "minescript_script_function_debug_outptut":
              scriptFunctionDebugOutptut = Boolean.valueOf(value);
              LOGGER.info(
                  "Setting minescript_script_function_debug_outptut to {}",
                  scriptFunctionDebugOutptut);
              break;
            case "minescript_log_chunk_load_events":
              logChunkLoadEvents = Boolean.valueOf(value);
              LOGGER.info("Setting minescript_log_chunk_load_events to {}", logChunkLoadEvents);
              break;
            case "minescript_use_blockpack_for_copy":
              useBlockPackForCopy = Boolean.valueOf(value);
              LOGGER.info("Setting minescript_use_blockpack_for_copy to {}", useBlockPackForCopy);
              break;
            case "minescript_use_blockpack_for_undo":
              useBlockPackForUndo = Boolean.valueOf(value);
              LOGGER.info("Setting minescript_use_blockpack_for_undo to {}", useBlockPackForUndo);
              break;
            default:
              LOGGER.warn(
                  "Unrecognized config var: {} = \"{}\" (\"{}\")", name, value, pythonLocation);
          }
        } else {
          LOGGER.warn("config.txt: unable parse config line: {}", line);
        }
      }
    } catch (IOException e) {
      LOGGER.error("Exception loading config file: {}", e);
    }
  }

  private static final ImmutableList<String> BUILTIN_COMMANDS =
      ImmutableList.of(
          "ls",
          "copy",
          "jobs",
          "suspend",
          "z", // alias for suspend
          "resume",
          "killjob",
          "undo",
          "minescript_commands_per_cycle",
          "minescript_ticks_per_cycle",
          "minescript_incremental_command_suggestions",
          "minescript_script_function_debug_outptut",
          "minescript_log_chunk_load_events",
          "minescript_use_blockpack_for_undo",
          "enable_minescript_on_chat_received_event");

  private static List<String> getScriptCommandNamesWithBuiltins() {
    var names = getScriptCommandNames();
    names.addAll(BUILTIN_COMMANDS);
    return names;
  }

  private static void logException(Exception e) {
    var sw = new StringWriter();
    var pw = new PrintWriter(sw);
    e.printStackTrace(pw);
    logUserError(
        "Minescript internal error: {} (see logs/latest.log for details; to browse or report issues"
            + " see https://minescript.net/issues)",
        e.toString());
    LOGGER.error(sw.toString());
  }

  private static List<String> getScriptCommandNames() {
    List<String> scriptNames = new ArrayList<>();
    String minescriptDir = Paths.get(System.getProperty("user.dir"), MINESCRIPT_DIR).toString();
    try {
      Files.list(new File(minescriptDir).toPath())
          .filter(
              path -> {
                String filename = path.getFileName().toString();
                return (!filename.startsWith("minescript") || filename.endsWith("_test.py"))
                    && path.toString().endsWith(".py");
              })
          .forEach(
              path -> {
                String commandName =
                    path.toString()
                        .replace(minescriptDir + File.separator, "")
                        .replaceFirst("\\.py$", "");
                scriptNames.add(commandName);
              });
    } catch (IOException e) {
      logException(e);
    }
    return scriptNames;
  }

  private static final Pattern TILDE_RE = Pattern.compile("^~([-\\+]?)([0-9]*)$");

  private static String tildeParamToNumber(String param, double playerPosition) {
    var match = TILDE_RE.matcher(param);
    if (match.find()) {
      return String.valueOf(
          (int) playerPosition
              + (match.group(1).equals("-") ? -1 : 1)
                  * (match.group(2).isEmpty() ? 0 : Integer.valueOf(match.group(2))));
    } else {
      logUserError("Canont parse tilde-param: \"{}\"", param);
      return String.valueOf((int) playerPosition);
    }
  }

  private static String[] substituteMinecraftVars(String[] originalCommand) {
    String[] command = Arrays.copyOf(originalCommand, originalCommand.length);
    var player = MinecraftClient.getInstance().player;
    List<Integer> tildeParamPositions = new ArrayList<>();
    int consecutiveTildes = 0;
    for (int i = 0; i < command.length; ++i) {
      if (TILDE_RE.matcher(command[i]).find()) {
        consecutiveTildes++;
        tildeParamPositions.add(i);
      } else {
        if (consecutiveTildes % 3 != 0) {
          logUserError(
              "Expected number of consecutive tildes to be a multple of 3, but got {}.",
              consecutiveTildes);
          break;
        }
        consecutiveTildes = 0;
      }

      if (command[i].matches(".*\\$x\\b.*")) {
        LOGGER.info("$x matched command arg[" + i + "]: \"" + command[i] + "\"");
        command[i] = command[i].replaceAll("\\$x\\b", String.valueOf(player.getX()));
        LOGGER.info("command arg[" + i + "] substituted: \"" + command[i] + "\"");
      }
      if (command[i].matches(".*\\$y\\b.*")) {
        LOGGER.info("$y matched command arg[" + i + "]: \"" + command[i] + "\"");
        command[i] = command[i].replaceAll("\\$y\\b", String.valueOf(player.getY()));
        LOGGER.info("command arg[" + i + "] substituted: \"" + command[i] + "\"");
      }
      if (command[i].matches(".*\\$z\\b.*")) {
        LOGGER.info("$z matched command arg[" + i + "]: \"" + command[i] + "\"");
        command[i] = command[i].replaceAll("\\$z\\b", String.valueOf(player.getZ()));
        LOGGER.info("command arg[" + i + "] substituted: \"" + command[i] + "\"");
      }
    }

    if (consecutiveTildes % 3 != 0) {
      logUserError(
          "Expected number of consecutive tildes to be a multple of 3, but got {}.",
          consecutiveTildes);
      return command;
    }

    // Substitute x, y, z into tildeParamPositions.
    int tildeCount = 0;
    for (int tildePos : tildeParamPositions) {
      switch (tildeCount++ % 3) {
        case 0:
          command[tildePos] = tildeParamToNumber(command[tildePos], player.getX());
          break;
        case 1:
          command[tildePos] = tildeParamToNumber(command[tildePos], player.getY());
          break;
        case 2:
          command[tildePos] = tildeParamToNumber(command[tildePos], player.getZ());
          break;
      }
    }

    return command;
  }

  static String formatAsJsonText(String text, String color) {
    // Treat as plain text to write to the chat. The leading "|" signals to
    // processMessage to echo the text directly to the chat HUD without going
    // through the server.
    return "|{\"text\":\""
        + text.replace("\\", "\\\\").replace("\"", "\\\"")
        + "\",\"color\":\""
        + color
        + "\"}";
  }

  public enum JobState {
    NOT_STARTED("Not started"),
    RUNNING("Running"),
    SUSPENDED("Suspended"),
    KILLED("Killed"),
    DONE("Done");

    private final String displayName;

    private JobState(String displayName) {
      this.displayName = displayName;
    }

    @Override
    public String toString() {
      return displayName;
    }
  };

  interface JobControl {
    JobState state();

    void yield();

    Queue<String> commandQueue();

    boolean respond(long functionCallId, String returnValue, boolean finalReply);

    void enqueueStdout(String text);

    void enqueueStderr(String messagePattern, Object... arguments);

    void logJobException(Exception e);
  }

  interface UndoableAction {
    int originalJobId();

    void onOriginalJobDone();

    String[] originalCommand();

    String[] derivativeCommand();

    void processCommandToUndo(World level, String command);

    void enqueueCommands(Queue<String> commandQueue);

    static UndoableAction create(int originalJobId, String[] originalCommand) {
      if (useBlockPackForUndo) {
        return new UndoableActionBlockPack(originalJobId, originalCommand);
      } else {
        return new UndoableActionSetblocks(originalJobId, originalCommand);
      }
    }
  }

  static class UndoableActionSetblocks implements UndoableAction {
    private static String UNDO_DIR = Paths.get(MINESCRIPT_DIR, "undo").toString();

    private volatile int originalJobId; // ID of the job that this undoes.
    private String[] originalCommand;
    private final long startTimeMillis;
    private final Deque<String> commands = new ArrayDeque<>();
    private final Set<Position> blocks = new HashSet<>();
    private String commandsFilename;
    private boolean undone = false;

    // coords and pos are reused to avoid lots of small object instantiations.
    private int[] coords = new int[6];
    private BlockPos.Mutable pos = new BlockPos.Mutable();

    private static class Position {
      public final int x;
      public final int y;
      public final int z;

      public Position(int x, int y, int z) {
        this.x = x;
        this.y = y;
        this.z = z;
      }

      @Override
      public int hashCode() {
        return Objects.hash(x, y, z);
      }

      @Override
      public boolean equals(Object o) {
        if (this == o) {
          return true;
        }
        if (!(o instanceof Position)) {
          return false;
        }
        Position other = (Position) o;
        return x == other.x && y == other.y && z == other.z;
      }
    }

    public UndoableActionSetblocks(int originalJobId, String[] originalCommand) {
      this.originalJobId = originalJobId;
      this.originalCommand = originalCommand;
      this.startTimeMillis = System.currentTimeMillis();
    }

    public int originalJobId() {
      return originalJobId;
    }

    public synchronized void onOriginalJobDone() {
      originalJobId = -1;

      if (!commands.isEmpty()) {
        // Write undo commands to a file and clear in-memory commands queue.
        new File(UNDO_DIR).mkdirs();
        commandsFilename = Paths.get(UNDO_DIR, startTimeMillis + ".txt").toString();
        try (var writer = new PrintWriter(new FileWriter(commandsFilename))) {
          writer.printf("# Generated from Minescript command: %s\n", quoteCommand(originalCommand));
          for (String command : commands) {
            writer.println(command);
          }
        } catch (IOException e) {
          logException(e);
        }
        commands.clear();
        blocks.clear();
      }
    }

    public String[] originalCommand() {
      return originalCommand;
    }

    public String[] derivativeCommand() {
      String[] derivative = new String[2];
      derivative[0] = "\\undo";
      derivative[1] = "(" + String.join(" ", originalCommand) + ")";
      return derivative;
    }

    public synchronized void processCommandToUndo(World level, String command) {
      if (command.startsWith("/setblock ") && getSetblockCoords(command, coords)) {
        Optional<String> block =
            blockStateToString(level.getBlockState(pos.set(coords[0], coords[1], coords[2])));
        if (block.isPresent()) {
          if (!addBlockToUndoQueue(coords[0], coords[1], coords[2], block.get())) {
            return;
          }
        }
      } else if (command.startsWith("/fill ") && getFillCoords(command, coords)) {
        int x0 = coords[0];
        int y0 = coords[1];
        int z0 = coords[2];
        int x1 = coords[3];
        int y1 = coords[4];
        int z1 = coords[5];
        for (int x = x0; x <= x1; x++) {
          for (int y = y0; y <= y1; y++) {
            for (int z = z0; z <= z1; z++) {
              Optional<String> block = blockStateToString(level.getBlockState(pos.set(x, y, z)));
              if (block.isPresent()) {
                if (!addBlockToUndoQueue(x, y, z, block.get())) {
                  return;
                }
              }
            }
          }
        }
      }
    }

    private boolean addBlockToUndoQueue(int x, int y, int z, String block) {
      if (undone) {
        LOGGER.error(
            "Cannot add command to undoable action after already undone: {}",
            String.join(" ", originalCommand));
        return false;
      }
      // For a given position, add only the first block, because that's the
      // block that needs to be restored at that position during an undo operation.
      if (blocks.add(new Position(x, y, z))) {
        commands.addFirst(String.format("/setblock %d %d %d %s", x, y, z, block));
      }
      return true;
    }

    public synchronized void enqueueCommands(Queue<String> commandQueue) {
      undone = true;
      if (commandsFilename == null) {
        commandQueue.addAll(commands);
        commands.clear();
        blocks.clear();
      } else {
        try (var reader = new BufferedReader(new FileReader(commandsFilename))) {
          String line;
          while ((line = reader.readLine()) != null) {
            line = line.strip();
            if (line.startsWith("#")) {
              continue;
            }
            commandQueue.add(line);
          }
        } catch (IOException e) {
          logException(e);
        }
      }
    }
  }

  static class UndoableActionBlockPack implements UndoableAction {
    private static String UNDO_DIR = Paths.get(MINESCRIPT_DIR, "undo").toString();

    private volatile int originalJobId; // ID of the job that this undoes.
    private String[] originalCommand;
    private final long startTimeMillis;
    private BlockPacker blockpacker = new BlockPacker();
    private final Set<Position> blocks = new HashSet<>();
    private String blockpackFilename;
    private boolean undone = false;

    // coords and pos are reused to avoid lots of small object instantiations.
    private int[] coords = new int[6];
    private BlockPos.Mutable pos = new BlockPos.Mutable();

    private static class Position {
      public final int x;
      public final int y;
      public final int z;

      public Position(int x, int y, int z) {
        this.x = x;
        this.y = y;
        this.z = z;
      }

      @Override
      public int hashCode() {
        return Objects.hash(x, y, z);
      }

      @Override
      public boolean equals(Object o) {
        if (this == o) {
          return true;
        }
        if (!(o instanceof Position)) {
          return false;
        }
        Position other = (Position) o;
        return x == other.x && y == other.y && z == other.z;
      }
    }

    public UndoableActionBlockPack(int originalJobId, String[] originalCommand) {
      this.originalJobId = originalJobId;
      this.originalCommand = originalCommand;
      this.startTimeMillis = System.currentTimeMillis();
    }

    public int originalJobId() {
      return originalJobId;
    }

    public synchronized void onOriginalJobDone() {
      originalJobId = -1;

      if (!blocks.isEmpty()) {
        // Write undo BlockPack to a file and clear in-memory commands queue.
        new File(UNDO_DIR).mkdirs();
        blockpackFilename = Paths.get(UNDO_DIR, startTimeMillis + ".zip").toString();
        blockpacker.comments().put("source command", "undo");
        blockpacker.comments().put("command to undo", quoteCommand(originalCommand));
        var blockpack = blockpacker.pack();
        try {
          blockpack.writeZipFile(blockpackFilename);
        } catch (Exception e) {
          logException(e);
        }
        blockpacker = null;
        blocks.clear();
      }
    }

    public String[] originalCommand() {
      return originalCommand;
    }

    public String[] derivativeCommand() {
      String[] derivative = new String[2];
      derivative[0] = "\\undo";
      derivative[1] = "(" + String.join(" ", originalCommand) + ")";
      return derivative;
    }

    public synchronized void processCommandToUndo(World level, String command) {
      if (command.startsWith("/setblock ") && getSetblockCoords(command, coords)) {
        Optional<String> block =
            blockStateToString(level.getBlockState(pos.set(coords[0], coords[1], coords[2])));
        if (block.isPresent()) {
          if (!addBlockToUndoQueue(coords[0], coords[1], coords[2], block.get())) {
            return;
          }
        }
      } else if (command.startsWith("/fill ") && getFillCoords(command, coords)) {
        int x0 = coords[0];
        int y0 = coords[1];
        int z0 = coords[2];
        int x1 = coords[3];
        int y1 = coords[4];
        int z1 = coords[5];
        for (int x = x0; x <= x1; x++) {
          for (int y = y0; y <= y1; y++) {
            for (int z = z0; z <= z1; z++) {
              Optional<String> block = blockStateToString(level.getBlockState(pos.set(x, y, z)));
              if (block.isPresent()) {
                if (!addBlockToUndoQueue(x, y, z, block.get())) {
                  return;
                }
              }
            }
          }
        }
      }
    }

    private boolean addBlockToUndoQueue(int x, int y, int z, String block) {
      if (undone) {
        LOGGER.error(
            "Cannot add command to undoable action after already undone: {}",
            String.join(" ", originalCommand));
        return false;
      }
      // For a given position, add only the first block, because that's the
      // block that needs to be restored at that position during an undo operation.
      if (blocks.add(new Position(x, y, z))) {
        blockpacker.setblock(x, y, z, block);
      }
      return true;
    }

    public synchronized void enqueueCommands(Queue<String> commandQueue) {
      undone = true;
      int[] nullRotation = null;
      int[] nullOffset = null;
      if (blockpackFilename == null) {
        blockpacker.pack().getBlockCommands(nullRotation, nullOffset, commandQueue::add);
        blockpacker = null;
        blocks.clear();
      } else {
        try {
          BlockPack.readZipFile(blockpackFilename)
              .getBlockCommands(nullRotation, nullOffset, commandQueue::add);
        } catch (Exception e) {
          logException(e);
        }
      }
    }
  }

  interface Task {
    int run(String[] command, JobControl jobControl);

    default boolean handleResponse(long functionCallId, String returnValue, boolean finalReply) {
      return false;
    }
  }

  /** Tracker for managing resources accessed by a script job. */
  static class ResourceTracker<T> {
    private final String resourceTypeName;
    private final int jobId;
    private final AtomicInteger idAllocator = new AtomicInteger(0);
    private final Map<Integer, T> resources = new ConcurrentHashMap<>();

    public ResourceTracker(Class<T> resourceType, int jobId) {
      resourceTypeName = resourceType.getSimpleName();
      this.jobId = jobId;
    }

    public int retain(T resource) {
      int id = idAllocator.incrementAndGet();
      resources.put(id, resource);
      LOGGER.info("Mapped Job[{}] {}[{}]", jobId, resourceTypeName, id);
      return id;
    }

    public T getById(int id) {
      return resources.get(id);
    }

    public T releaseById(int id) {
      var resource = resources.remove(id);
      if (resource != null) {
        LOGGER.info("Unmapped Job[{}] {}[{}]", jobId, resourceTypeName, id);
      }
      return resource;
    }

    public void releaseAll() {
      for (int id : resources.keySet()) {
        releaseById(id);
      }
    }
  }

  static class Job implements JobControl {
    private final int jobId;
    private final String[] command;
    private final Task task;
    private Thread thread;
    private volatile JobState state = JobState.NOT_STARTED;
    private Consumer<Integer> doneCallback;
    private Queue<String> jobCommandQueue = new ConcurrentLinkedQueue<String>();
    private Lock lock = new ReentrantLock(true); // true indicates a fair lock to avoid starvation
    private List<Runnable> atExitHandlers = new ArrayList<>();
    private final ResourceTracker<BlockPack> blockpacks;
    private final ResourceTracker<BlockPacker> blockpackers;

    public Job(int jobId, String[] command, Task task, Consumer<Integer> doneCallback) {
      this.jobId = jobId;
      this.command = Arrays.copyOf(command, command.length);
      this.task = task;
      this.doneCallback = doneCallback;
      blockpacks = new ResourceTracker<>(BlockPack.class, jobId);
      blockpackers = new ResourceTracker<>(BlockPacker.class, jobId);
    }

    public void addAtExitHandler(Runnable handler) {
      atExitHandlers.add(handler);
    }

    @Override
    public JobState state() {
      return state;
    }

    @Override
    public void yield() {
      // Lock and immediately unlock to respect job suspension which holds this lock.
      lock.lock();
      lock.unlock();
    }

    @Override
    public Queue<String> commandQueue() {
      return jobCommandQueue;
    }

    @Override
    public boolean respond(long functionCallId, String returnValue, boolean finalReply) {
      boolean result = task.handleResponse(functionCallId, returnValue, finalReply);
      if (functionCallId == 0 && "\"exit!\"".equals(returnValue)) {
        state = JobState.DONE;
      }
      return result;
    }

    @Override
    public void enqueueStdout(String text) {
      jobCommandQueue.add(text);
    }

    @Override
    public void enqueueStderr(String messagePattern, Object... arguments) {
      String logMessage = ParameterizedMessage.format(messagePattern, arguments);
      LOGGER.error("{}", logMessage);
      jobCommandQueue.add(formatAsJsonText(logMessage, "yellow"));
    }

    @Override
    public void logJobException(Exception e) {
      var sw = new StringWriter();
      var pw = new PrintWriter(sw);
      e.printStackTrace(pw);
      logUserError(
          "Exception in job `{}`: {} (see logs/latest.log for details)",
          jobSummary(),
          e.toString());
      LOGGER.error("exception stack trace in job `{}`: {}", jobSummary(), sw.toString());
    }

    public void start() {
      thread = new Thread(this::runOnJobThread, String.format("job-%d-%s", jobId, command[0]));
      thread.start();
    }

    public boolean suspend() {
      if (state == JobState.KILLED) {
        logUserError("Job already killed: {}", jobSummary());
        return false;
      }
      if (state == JobState.SUSPENDED) {
        logUserError("Job already suspended: {}", jobSummary());
        return false;
      }
      try {
        int timeoutSeconds = 2;
        if (lock.tryLock(timeoutSeconds, TimeUnit.SECONDS)) {
          state = JobState.SUSPENDED;
          for (var entry : chunkLoadEventListeners.entrySet()) {
            if (entry.getValue() == jobId) {
              var listener = entry.getKey();
              listener.suspend();
            }
          }
          return true;
        } else {
          logUserError(
              "Timed out trying to suspend job after {} seconds: {}", timeoutSeconds, jobSummary());
          return false;
        }
      } catch (InterruptedException e) {
        logException(e);
        return false;
      }
    }

    public boolean resume() {
      if (state != JobState.SUSPENDED && state != JobState.KILLED) {
        logUserError("Job not suspended: {}", jobSummary());
        return false;
      }
      if (state == JobState.SUSPENDED) {
        state = JobState.RUNNING;

        var iter = chunkLoadEventListeners.entrySet().iterator();
        while (iter.hasNext()) {
          var entry = iter.next();
          if (entry.getValue() == jobId) {
            var listener = entry.getKey();
            listener.resume();
            listener.updateChunkStatuses();
            if (listener.isFinished()) {
              listener.onFinished();
              iter.remove();
            }
          }
        }
      }
      try {
        lock.unlock();
      } catch (IllegalMonitorStateException e) {
        logException(e);
        return false;
      }
      return true;
    }

    public void kill() {
      JobState prevState = state;
      state = JobState.KILLED;
      if (prevState == JobState.SUSPENDED) {
        resume();
      }
    }

    private void runOnJobThread() {
      if (state == JobState.NOT_STARTED) {
        state = JobState.RUNNING;
      }
      try {
        final long startTimeMillis = System.currentTimeMillis();
        final long longRunningJobThreshold = 3000L;
        int exitCode = task.run(command, this);

        final int millisToSleep = 1000;
        while (state != JobState.KILLED && state != JobState.DONE && !jobCommandQueue.isEmpty()) {
          try {
            Thread.sleep(millisToSleep);
          } catch (InterruptedException e) {
            logJobException(e);
          }
        }
        final long endTimeMillis = System.currentTimeMillis();
        if (exitCode != 0) {
          logUserError(jobSummaryWithStatus("Exited with error code " + exitCode));
        } else if (endTimeMillis - startTimeMillis > longRunningJobThreshold) {
          if (state != JobState.KILLED) {
            state = JobState.DONE;
          }
          logUserInfo(toString());
        }
      } finally {
        doneCallback.accept(jobId);
        for (Runnable handler : atExitHandlers) {
          handler.run();
        }
        blockpacks.releaseAll();
        blockpackers.releaseAll();
      }
    }

    public int jobId() {
      return jobId;
    }

    public String jobSummary() {
      return jobSummaryWithStatus("");
    }

    private String jobSummaryWithStatus(String status) {
      String displayCommand = quoteCommand(command);
      if (displayCommand.length() > 61) {
        displayCommand = displayCommand.substring(0, 61) + "...";
      }
      return String.format(
          "[%d] %s%s%s", jobId, status, status.isEmpty() ? "" : ": ", displayCommand);
    }

    @Override
    public String toString() {
      return jobSummaryWithStatus(state.toString());
    }
  }

  static class ScriptFunctionCall {
    private final JobControl job;
    private final long funcCallId;

    public ScriptFunctionCall(JobControl job, long funcCallId) {
      this.job = job;
      this.funcCallId = funcCallId;
    }

    public boolean respond(String returnValue, boolean finalReply) {
      return job.respond(funcCallId, returnValue, finalReply);
    }
  }

  static class SubprocessTask implements Task {
    private Process process;
    private BufferedWriter stdinWriter;

    @Override
    public int run(String[] command, JobControl jobControl) {
      if (pythonLocation == null) {
        jobControl.enqueueStderr(
            "Python location not specified. Set `python` variable at: {}",
            configFile.getAbsolutePath());
        return -1;
      }

      String scriptName = Paths.get(MINESCRIPT_DIR, command[0] + ".py").toString();
      String[] executableCommand = new String[command.length + 2];
      executableCommand[0] = pythonLocation;
      executableCommand[1] = "-u"; // `python3 -u` for unbuffered stdout and stderr.
      executableCommand[2] = scriptName;
      for (int i = 1; i < command.length; i++) {
        executableCommand[i + 2] = command[i];
      }

      try {
        process = Runtime.getRuntime().exec(executableCommand);
      } catch (IOException e) {
        jobControl.logJobException(e);
        return -2;
      }

      stdinWriter = new BufferedWriter(new OutputStreamWriter(process.getOutputStream()));

      try (var stdoutReader = new BufferedReader(new InputStreamReader(process.getInputStream()));
          var stderrReader = new BufferedReader(new InputStreamReader(process.getErrorStream()))) {
        final int millisToSleep = 1;
        final long trailingReadTimeoutMillis = 5000;
        long lastReadTime = System.currentTimeMillis();
        String line;
        while (jobControl.state() != JobState.KILLED
            && jobControl.state() != JobState.DONE
            && (process.isAlive()
                || System.currentTimeMillis() - lastReadTime < trailingReadTimeoutMillis)) {
          if (stdoutReader.ready()) {
            if ((line = stdoutReader.readLine()) == null) {
              break;
            }
            lastReadTime = System.currentTimeMillis();
            jobControl.enqueueStdout(line);
          }
          if (stderrReader.ready()) {
            if ((line = stderrReader.readLine()) == null) {
              break;
            }
            lastReadTime = System.currentTimeMillis();
            jobControl.enqueueStderr(line);
          }
          try {
            Thread.sleep(millisToSleep);
          } catch (InterruptedException e) {
            jobControl.logJobException(e);
          }
          jobControl.yield();
        }
      } catch (IOException e) {
        jobControl.logJobException(e);
        jobControl.enqueueStderr(e.getMessage());
        return -3;
      }
      if (process == null) {
        return -4;
      }
      if (jobControl.state() == JobState.KILLED) {
        process.destroy();
        return -5;
      }
      try {
        return process.waitFor();
      } catch (InterruptedException e) {
        jobControl.logJobException(e);
        return -6;
      }
    }

    @Override
    public boolean handleResponse(long functionCallId, String returnValue, boolean finalReply) {
      if (process == null || !process.isAlive() || stdinWriter == null) {
        return false;
      }

      try {
        // TODO(maxuser): Escape strings in returnValue (or use JSON library).
        if (finalReply) {
          stdinWriter.write(
              String.format(
                  "{\"fcid\": %d, \"retval\": %s, \"conn\": \"close\"}",
                  functionCallId, returnValue));
        } else {
          stdinWriter.write(
              String.format("{\"fcid\": %d, \"retval\": %s}", functionCallId, returnValue));
        }
        stdinWriter.newLine();
        stdinWriter.flush();
        return true;
      } catch (IOException e) {
        // TODO(maxuser): Log the exception.
        return false;
      }
    }
  }

  /*
  static String jsonToString(JsonObjectBuilder builder) {
    var stringWriter = new StringWriter();
    try (var jsonWriter = Json.createWriter(stringWriter)) {
      jsonWriter.write(builder.build());
    }
    return stringWriter.toString();
  }
  */

  static class UndoTask implements Task {
    private final UndoableAction undo;

    public UndoTask(UndoableAction undo) {
      this.undo = undo;
    }

    @Override
    public int run(String[] command, JobControl jobControl) {
      undo.enqueueCommands(jobControl.commandQueue());
      return 0;
    }
  }

  static class JobManager {
    private final Map<Integer, Job> jobMap = new ConcurrentHashMap<Integer, Job>();
    private int nextJobId = 1;

    // Map from ID of original job (not an undo) to its corresponding undo, if applicable.
    private final Map<Integer, UndoableAction> jobUndoMap =
        new ConcurrentHashMap<Integer, UndoableAction>();

    private final Deque<UndoableAction> undoStack = new ArrayDeque<>();

    public void createSubprocess(String[] command) {
      var job = new Job(allocateJobId(), command, new SubprocessTask(), this::removeJob);
      var undo = UndoableAction.create(job.jobId(), command);
      jobUndoMap.put(job.jobId(), undo);
      undoStack.addFirst(undo);
      jobMap.put(job.jobId(), job);
      job.start();
    }

    public Optional<UndoableAction> getUndoForJob(Job job) {
      var undo = jobUndoMap.get(job.jobId());
      if (undo == null) {
        return Optional.empty();
      }
      return Optional.of(undo);
    }

    public void startUndo() {
      var undo = undoStack.pollFirst();
      if (undo == null) {
        logUserError("The undo stack is empty.");
        return;
      }

      // If the job being undone is still alive, kill it.
      int originalJobId = undo.originalJobId();
      if (originalJobId != -1) {
        var job = jobMap.get(undo.originalJobId());
        if (job != null) {
          job.kill();
        }
      }

      var undoJob =
          new Job(allocateJobId(), undo.derivativeCommand(), new UndoTask(undo), this::removeJob);
      jobMap.put(undoJob.jobId(), undoJob);
      undoJob.start();
    }

    private synchronized int allocateJobId() {
      if (jobMap.isEmpty()) {
        nextJobId = 1;
      }
      return nextJobId++;
    }

    private void removeJob(int jobId) {
      var undo = jobUndoMap.remove(jobId);
      if (undo != null) {
        undo.onOriginalJobDone();
      }
      jobMap.remove(jobId);
    }

    public Map<Integer, Job> getMap() {
      return jobMap;
    }
  }

  private static JobManager jobs = new JobManager();

  private static Queue<String> systemCommandQueue = new ConcurrentLinkedQueue<String>();

  private static boolean checkMinescriptDir() {
    Path minescriptDir = Paths.get(System.getProperty("user.dir"), MINESCRIPT_DIR);
    if (!Files.isDirectory(minescriptDir)) {
      logUserError(
          "Minescript folder is missing. It should have been created at: {}", minescriptDir);
      return false;
    }
    return true;
  }

  public enum ParamType {
    INT,
    BOOL,
    STRING,
    VAR_ARGS // matches any number of optional args at the end of the arg list
  }

  private static boolean checkParamTypes(String[] command, ParamType... types) {
    if (types.length == 0 || types[types.length - 1] != ParamType.VAR_ARGS) {
      // No terminating varargs param.
      if (command.length - 1 != types.length) {
        return false;
      }
    } else {
      // Formal params have a terminating varargs param. The command name (which isn't a param) at
      // command[0] and varargs at types[types.length - 1] don't count toward the number of params
      // to compare. (Technically there's no need to subtract one from each side, but being more
      // explicit about what's being compared is arguably more clear.)
      if (command.length - 1 < types.length - 1) {
        return false;
      }
    }

    for (int i = 0; i < types.length; i++) {
      if (types[i] == ParamType.VAR_ARGS) {
        break;
      }
      String param = command[i + 1];
      switch (types[i]) {
        case INT:
          try {
            Integer.valueOf(param);
          } catch (NumberFormatException e) {
            return false;
          }
          break;
        case BOOL:
          if (!param.equals("true") && !param.equals("false")) {
            return false;
          }
          break;
        case STRING:
          // Do nothing. String params are always valid.
          break;
      }
    }
    return true;
  }

  private static String getParamsAsString(String[] command) {
    var result = new StringBuilder();
    for (int i = 1; i < command.length; i++) {
      if (result.length() > 0) {
        result.append(' ');
      }
      result.append(quoteString(command[i]));
    }
    return result.toString();
  }

  public static void logUserInfo(String messagePattern, Object... arguments) {
    String logMessage = ParameterizedMessage.format(messagePattern, arguments);
    LOGGER.info("{}", logMessage);
    systemCommandQueue.add(formatAsJsonText(logMessage, "yellow"));
  }

  public static void logUserError(String messagePattern, Object... arguments) {
    String logMessage = ParameterizedMessage.format(messagePattern, arguments);
    LOGGER.error("{}", logMessage);
    systemCommandQueue.add(formatAsJsonText(logMessage, "red"));
  }

  private static void listJobs() {
    if (jobs.getMap().isEmpty()) {
      logUserInfo("There are no jobs running.");
      return;
    }
    for (var job : jobs.getMap().values()) {
      logUserInfo(job.toString());
    }
  }

  private static void suspendJob(OptionalInt jobId) {
    if (jobId.isPresent()) {
      // Suspend specified job.
      var job = jobs.getMap().get(jobId.getAsInt());
      if (job == null) {
        logUserError("No job with ID {}. Use \\jobs to list jobs.", jobId.getAsInt());
        return;
      }
      if (job.suspend()) {
        logUserInfo("Job suspended: {}", job.jobSummary());
      }
    } else {
      // Suspend all jobs.
      for (var job : jobs.getMap().values()) {
        if (job.suspend()) {
          logUserInfo("Job suspended: {}", job.jobSummary());
        }
      }
    }
  }

  private static void resumeJob(OptionalInt jobId) {
    if (jobId.isPresent()) {
      // Resume specified job.
      var job = jobs.getMap().get(jobId.getAsInt());
      if (job == null) {
        logUserError("No job with ID {}. Use \\jobs to list jobs.", jobId.getAsInt());
        return;
      }
      if (job.resume()) {
        logUserInfo("Job resumed: {}", job.jobSummary());
      }
    } else {
      // Resume all jobs.
      for (var job : jobs.getMap().values()) {
        if (job.resume()) {
          logUserInfo("Job resumed: {}", job.jobSummary());
        }
      }
    }
  }

  private static void killJob(int jobId) {
    if (jobId == -1) {
      // Special pseudo job ID -1 kills all jobs.
      for (var job : jobs.getMap().values()) {
        job.kill();
      }
      return;
    }
    var job = jobs.getMap().get(jobId);
    if (job == null) {
      logUserError("No job with ID {}. Use \\jobs to list jobs.", jobId);
      return;
    }
    job.kill();
    logUserInfo("Removed job: {}", job.jobSummary());
  }

  private static Pattern SETBLOCK_COMMAND_RE =
      Pattern.compile("/setblock ([^ ]+) ([^ ]+) ([^ ]+).*");

  private static boolean getSetblockCoords(String setblockCommand, int[] coords) {
    var match = SETBLOCK_COMMAND_RE.matcher(setblockCommand);
    if (!match.find()) {
      return false;
    }
    if (setblockCommand.contains("~")) {
      logUserInfo("Warning: /setblock commands with ~ syntax cannot be undone.");
      logUserInfo("           Use minescript.player_position() instead.");
      return false;
    }
    try {
      coords[0] = Integer.valueOf(match.group(1));
      coords[1] = Integer.valueOf(match.group(2));
      coords[2] = Integer.valueOf(match.group(3));
    } catch (NumberFormatException e) {
      logUserError(
          "Error: invalid number format for /setblock coordinates: {} {} {}",
          match.group(1),
          match.group(2),
          match.group(3));
      return false;
    }
    return true;
  }

  private static Pattern FILL_COMMAND_RE =
      Pattern.compile("/fill ([^ ]+) ([^ ]+) ([^ ]+) ([^ ]+) ([^ ]+) ([^ ]+).*");

  private static boolean getFillCoords(String fillCommand, int[] coords) {
    var match = FILL_COMMAND_RE.matcher(fillCommand);
    if (!match.find()) {
      return false;
    }
    if (fillCommand.contains("~")) {
      logUserError("Warning: /fill commands with ~ syntax cannot be undone.");
      logUserError("           Use minescript.player_position() instead.");
      return false;
    }
    coords[0] = Integer.valueOf(match.group(1));
    coords[1] = Integer.valueOf(match.group(2));
    coords[2] = Integer.valueOf(match.group(3));
    coords[3] = Integer.valueOf(match.group(4));
    coords[4] = Integer.valueOf(match.group(5));
    coords[5] = Integer.valueOf(match.group(6));
    return true;
  }

  private static int worldCoordToChunkCoord(int x) {
    return (x >= 0) ? (x / 16) : (((x + 1) / 16) - 1);
  }

  // BlockState#toString() returns a string formatted as:
  // "Block{minecraft:acacia_button}[face=floor,facing=west,powered=false]"
  //
  // BLOCK_STATE_RE helps transform this to:
  // "minecraft:acacia_button[face=floor,facing=west,powered=false]"
  private static Pattern BLOCK_STATE_RE = Pattern.compile("^Block\\{([^}]*)\\}(\\[.*\\])?$");

  private static Optional<String> blockStateToString(BlockState blockState) {
    var match = BLOCK_STATE_RE.matcher(blockState.toString());
    if (!match.find()) {
      return Optional.empty();
    }
    String blockType = match.group(1);
    String blockAttrs = match.group(2) == null ? "" : match.group(2);
    return Optional.of(blockType + blockAttrs);
  }

  private static boolean readBlocks(
      int x0,
      int y0,
      int z0,
      int x1,
      int y1,
      int z1,
      boolean safetyLimit,
      BlockPack.BlockConsumer blockConsumer) {
    var minecraft = MinecraftClient.getInstance();
    var player = minecraft.player;
    if (player == null) {
      logUserError("Unable to read blocks because player is null.");
      return false;
    }

    int playerX = (int) player.getX();
    int playerY = (int) player.getY();
    int playerZ = (int) player.getZ();

    int xMin = Math.min(x0, x1);
    int yMin = Math.max(Math.min(y0, y1), -64); // TODO(maxuser): Use an API for min build height.
    int zMin = Math.min(z0, z1);

    int xMax = Math.max(x0, x1);
    int yMax = Math.min(Math.max(y0, y1), 320); // TODO(maxuser): Use an API for max build height.
    int zMax = Math.max(z0, z1);

    if (safetyLimit) {
      // Estimate the number of chunks to check against a soft limit.
      int numChunks = ((xMax - xMin) / 16 + 1) * ((zMax - zMin) / 16 + 1);
      if (numChunks > 1600) {
        logUserError(
            "`blockpack_read_world` exceeded soft limit of 1600 chunks (region covers {} chunks; "
                + "override this safety check by passing `no_limit` to `copy` command or "
                + "`safety_limit=False` to `blockpack_read_world` function).",
            numChunks);
        return false;
      }
    }

    World level = player.getEntityWorld();

    var pos = new BlockPos.Mutable();
    for (int x = xMin; x <= xMax; x += 16) {
      for (int z = zMin; z <= zMax; z += 16) {
        Optional<String> block = blockStateToString(level.getBlockState(pos.set(x, 0, z)));
        if (block.isEmpty() || block.get().equals("minecraft:void_air")) {
          logUserError("Not all chunks are loaded within the requested `copy` volume.");
          return false;
        }
      }
    }

    int numBlocks = 0;

    for (int x = xMin; x <= xMax; ++x) {
      for (int y = yMin; y <= yMax; ++y) {
        for (int z = zMin; z <= zMax; ++z) {
          BlockState blockState = level.getBlockState(pos.set(x, y, z));
          if (!blockState.isAir()) {
            Optional<String> block = blockStateToString(blockState);
            if (block.isPresent()) {
              blockConsumer.setblock(x, y, z, block.get());
              numBlocks++;
            } else {
              logUserError("Unexpected BlockState format: {}", blockState.toString());
            }
          }
        }
      }
    }

    return true;
  }

  private static void copyBlocks(
      int x0, int y0, int z0, int x1, int y1, int z1, Optional<String> label, boolean safetyLimit) {
    var minecraft = MinecraftClient.getInstance();
    var player = minecraft.player;
    if (player == null) {
      logUserError("Unable to copy blocks because player is null.");
      return;
    }

    int playerX = (int) player.getX();
    int playerY = (int) player.getY();
    int playerZ = (int) player.getZ();

    int xMin = Math.min(x0, x1);
    int yMin = Math.max(Math.min(y0, y1), -64); // TODO(maxuser): Use an API for min build height.
    int zMin = Math.min(z0, z1);

    int xMax = Math.max(x0, x1);
    int yMax = Math.min(Math.max(y0, y1), 320); // TODO(maxuser): Use an API for max build height.
    int zMax = Math.max(z0, z1);

    if (safetyLimit) {
      // Estimate the number of chunks to check against a soft limit.
      int numChunks = ((xMax - xMin) / 16 + 1) * ((zMax - zMin) / 16 + 1);
      if (numChunks > 1600) {
        logUserError(
            "`copy` command exceeded soft limit of 1600 chunks (region covers {} chunks; override"
                + " this safety check with `no_limit`).",
            numChunks);
        return;
      }
    }

    World level = player.getEntityWorld();

    var pos = new BlockPos.Mutable();
    for (int x = xMin; x <= xMax; x += 16) {
      for (int z = zMin; z <= zMax; z += 16) {
        Optional<String> block = blockStateToString(level.getBlockState(pos.set(x, 0, z)));
        if (block.isEmpty() || block.get().equals("minecraft:void_air")) {
          logUserError("Not all chunks are loaded within the requested `copy` volume.");
          return;
        }
      }
    }

    final String copiesDir = Paths.get(MINESCRIPT_DIR, "copies").toString();
    if (new File(copiesDir).mkdir()) {
      LOGGER.info("Created minescript copies dir");
    }

    try (var writer =
        new PrintWriter(
            new FileWriter(
                Paths.get(copiesDir, label.orElse("__default__") + ".txt").toString()))) {
      writer.print("# Generated from Minescript `copy` command:\n");
      writer.printf("# copy %d %d %d %d %d %d\n", x0, y0, z0, x1, y1, z1);

      int numBlocks = 0;

      for (int x = xMin; x <= xMax; ++x) {
        for (int y = yMin; y <= yMax; ++y) {
          for (int z = zMin; z <= zMax; ++z) {
            BlockState blockState = level.getBlockState(pos.set(x, y, z));
            if (!blockState.isAir()) {
              int xOffset = x - x0;
              int yOffset = y - y0;
              int zOffset = z - z0;
              Optional<String> block = blockStateToString(blockState);
              if (block.isPresent()) {
                writer.printf("/setblock %d %d %d %s\n", xOffset, yOffset, zOffset, block.get());
                numBlocks++;
              } else {
                logUserError("Unexpected BlockState format: {}", blockState.toString());
              }
            }
          }
        }
      }
      logUserInfo("Copied {} blocks.", numBlocks);
    } catch (IOException e) {
      logException(e);
    }
  }

  private static void runMinescriptCommand(String commandLine) {
    try {
      if (!checkMinescriptDir()) {
        return;
      }

      // Check if config needs to be reloaded.
      loadConfig();

      String[] command = parseCommand(commandLine);
      if (command.length == 0) {
        systemCommandQueue.add(
            "|{\"text\":\"Technoblade never dies.\",\"color\":\"dark_red\",\"bold\":true}");
        return;
      }

      command = substituteMinecraftVars(command);

      switch (command[0]) {
        case "jobs":
          if (checkParamTypes(command)) {
            listJobs();
          } else {
            logUserError("Expected no params, instead got `{}`", getParamsAsString(command));
          }
          return;

        case "suspend":
        case "z":
          if (checkParamTypes(command)) {
            suspendJob(OptionalInt.empty());
          } else if (checkParamTypes(command, ParamType.INT)) {
            suspendJob(OptionalInt.of(Integer.valueOf(command[1])));
          } else {
            logUserError(
                "Expected no params or 1 param of type integer, instead got `{}`",
                getParamsAsString(command));
          }
          return;

        case "resume":
          if (checkParamTypes(command)) {
            resumeJob(OptionalInt.empty());
          } else if (checkParamTypes(command, ParamType.INT)) {
            resumeJob(OptionalInt.of(Integer.valueOf(command[1])));
          } else {
            logUserError(
                "Expected no params or 1 param of type integer, instead got `{}`",
                getParamsAsString(command));
          }
          return;

        case "killjob":
          if (checkParamTypes(command, ParamType.INT)) {
            killJob(Integer.valueOf(command[1]));
          } else {
            logUserError(
                "Expected 1 param of type integer, instead got `{}`", getParamsAsString(command));
          }
          return;

        case "undo":
          if (checkParamTypes(command)) {
            jobs.startUndo();
          } else {
            logUserError(
                "Expected no params or 1 param of type integer, instead got `{}`",
                getParamsAsString(command));
          }
          return;

        case "copy":
          if (useBlockPackForCopy) {
            // In this case, `copy` is implemented in a script: copy.py
            break;
          } else {
            final var cmd = command;
            Runnable badArgsMessage =
                () ->
                    logUserError(
                        "Expected 6 params of type integer (plus optional params for label and"
                            + " `no_limit`), instead got `{}`",
                        getParamsAsString(cmd));

            if (checkParamTypes(
                    command,
                    ParamType.INT,
                    ParamType.INT,
                    ParamType.INT,
                    ParamType.INT,
                    ParamType.INT,
                    ParamType.INT,
                    ParamType.VAR_ARGS)
                && command.length <= 9) {
              int x0 = Integer.valueOf(command[1]);
              int y0 = Integer.valueOf(command[2]);
              int z0 = Integer.valueOf(command[3]);
              int x1 = Integer.valueOf(command[4]);
              int y1 = Integer.valueOf(command[5]);
              int z1 = Integer.valueOf(command[6]);

              boolean safetyLimit = true;
              Optional<String> label = Optional.empty();
              for (int i = 7; i < command.length; i++) {
                // Don't allow safetyLimit to be set to false multiple times.
                if (command[i].equals("no_limit") && safetyLimit) {
                  safetyLimit = false;
                } else if (label.isEmpty()) {
                  label = Optional.of(command[i]);
                } else {
                  badArgsMessage.run();
                  return;
                }
              }

              copyBlocks(x0, y0, z0, x1, y1, z1, label, safetyLimit);
            } else {
              badArgsMessage.run();
            }
            return;
          }

        case "minescript_commands_per_cycle":
          if (checkParamTypes(command)) {
            logUserInfo(
                "Minescript executing {} command(s) per cycle.", minescriptCommandsPerCycle);
          } else if (checkParamTypes(command, ParamType.INT)) {
            int numCommands = Integer.valueOf(command[1]);
            if (numCommands < 1) numCommands = 1;
            minescriptCommandsPerCycle = numCommands;
            logUserInfo("Minescript execution set to {} command(s) per cycle.", numCommands);
          } else {
            logUserError(
                "Expected 1 param of type integer, instead got `{}`", getParamsAsString(command));
          }
          return;

        case "minescript_ticks_per_cycle":
          if (checkParamTypes(command)) {
            logUserInfo("Minescript executing {} tick(s) per cycle.", minescriptTicksPerCycle);
          } else if (checkParamTypes(command, ParamType.INT)) {
            int ticks = Integer.valueOf(command[1]);
            if (ticks < 1) ticks = 1;
            minescriptTicksPerCycle = ticks;
            logUserInfo("Minescript execution set to {} tick(s) per cycle.", ticks);
          } else {
            logUserError(
                "Expected 1 param of type integer, instead got `{}`", getParamsAsString(command));
          }
          return;

        case "minescript_incremental_command_suggestions":
          if (checkParamTypes(command, ParamType.BOOL)) {
            boolean value = Boolean.valueOf(command[1]);
            incrementalCommandSuggestions = value;
            logUserInfo("Minescript incremental command suggestions set to {}", value);
          } else {
            logUserError(
                "Expected 1 param of type boolean, instead got `{}`", getParamsAsString(command));
          }
          return;

        case "minescript_script_function_debug_outptut":
          if (checkParamTypes(command, ParamType.BOOL)) {
            boolean value = Boolean.valueOf(command[1]);
            scriptFunctionDebugOutptut = value;
            logUserInfo("Minescript script function debug output set to {}", value);
          } else {
            logUserError(
                "Expected 1 param of type boolean, instead got `{}`", getParamsAsString(command));
          }
          return;

        case "minescript_log_chunk_load_events":
          if (checkParamTypes(command, ParamType.BOOL)) {
            boolean value = Boolean.valueOf(command[1]);
            logChunkLoadEvents = value;
            logUserInfo("Minescript logging of chunk load events set to {}", value);
          } else {
            logUserError(
                "Expected 1 param of type boolean, instead got `{}`", getParamsAsString(command));
          }
          return;

        case "minescript_use_blockpack_for_copy":
          if (checkParamTypes(command, ParamType.BOOL)) {
            boolean value = Boolean.valueOf(command[1]);
            useBlockPackForCopy = value;
            logUserInfo("Minescript use of BlockPack for copy set to {}", value);
          } else {
            logUserError(
                "Expected 1 param of type boolean, instead got `{}`", getParamsAsString(command));
          }
          return;

        case "minescript_use_blockpack_for_undo":
          if (checkParamTypes(command, ParamType.BOOL)) {
            boolean value = Boolean.valueOf(command[1]);
            useBlockPackForUndo = value;
            logUserInfo("Minescript use of BlockPack for undo set to {}", value);
          } else {
            logUserError(
                "Expected 1 param of type boolean, instead got `{}`", getParamsAsString(command));
          }
          return;

        case "enable_minescript_on_chat_received_event":
          if (checkParamTypes(command, ParamType.BOOL)) {
            boolean enable = command[1].equals("true");
            enableMinescriptOnChatReceivedEvent = enable;
            logUserInfo(
                "Minescript execution on client chat events {}.{}",
                (enable ? "enabled" : "disabled"),
                (enable
                    ? " e.g. add command to command block: [execute as Player run tell Player"
                        + " \\help]"
                    : ""));
          } else {
            logUserError(
                "Expected 1 param of type boolean, instead got `{}`", getParamsAsString(command));
          }
          return;

        case "NullPointerException":
          // This is for testing purposes only. Throw NPE only if we're in debug mode.
          if (scriptFunctionDebugOutptut) {
            String s = null;
            logUserError("Length of a null string is {}", s.length());
          }
      }

      if (!getScriptCommandNames().contains(command[0])) {
        logUserInfo("Minescript commands:");
        for (String builtin : BUILTIN_COMMANDS) {
          logUserInfo("  {} [builtin]", builtin);
        }
        for (String script : getScriptCommandNames()) {
          logUserInfo("  {}", script);
        }
        if (!command[0].equals("ls")) {
          logUserError("No Minescript command named \"{}\"", command[0]);
        }
        return;
      }

      jobs.createSubprocess(command);

    } catch (RuntimeException e) {
      logException(e);
    }
  }

  private static int minescriptTicksPerCycle = 3;
  private static int minescriptCommandsPerCycle = 15;

  private static int renderTickEventCounter = 0;
  private static int playerTickEventCounter = 0;

  private static int BACKSLASH_KEY = 92;
  private static int ESCAPE_KEY = 256;
  public static int ENTER_KEY = 257;
  private static int TAB_KEY = 258;
  private static int BACKSPACE_KEY = 259;
  private static int UP_ARROW_KEY = 265;
  private static int DOWN_ARROW_KEY = 264;

  private static String insertSubstring(String original, int position, String insertion) {
    return original.substring(0, position) + insertion + original.substring(position);
  }

  private static String eraseChar(String original, int position) {
    if (original.isEmpty() || position == 0) {
      return original;
    }
    String modified = original.substring(0, position - 1);
    if (position < original.length()) {
      modified += original.substring(position);
    }
    return modified;
  }

  private static String longestCommonPrefix(List<String> strings) {
    if (strings.isEmpty()) {
      return "";
    }
    String longest = strings.get(0);
    for (int i = 1; i < strings.size(); i++) {
      String string = strings.get(i);
      int end = Math.min(string.length(), longest.length());
      if (end < longest.length()) {
        longest = longest.substring(0, end);
      }
      for (int j = 1; j < end; j++) {
        if (string.charAt(j) != longest.charAt(j)) {
          longest = longest.substring(0, j);
          break;
        }
      }
    }
    return longest;
  }

  private static List<String> commandSuggestions = new ArrayList<>();

  private static boolean loggedFieldNameFallback = false;

  private static Object getField(
      Object object, Class<?> klass, String unobfuscatedName, String obfuscatedName)
      throws IllegalAccessException, NoSuchFieldException, SecurityException {
    Field field;
    try {
      field = klass.getDeclaredField(obfuscatedName);
    } catch (NoSuchFieldException e) {
      if (!loggedFieldNameFallback) {
        LOGGER.info(
            "Cannot find field with obfuscated name \"{}\", falling back to"
                + " unobfuscated name \"{}\"",
            obfuscatedName,
            unobfuscatedName);
        loggedFieldNameFallback = true;
      }
      try {
        field = klass.getDeclaredField(unobfuscatedName);
      } catch (NoSuchFieldException e2) {
        logUserError(
            "Internal Minescript error: cannot find field {}/{} in class {}. See log file for"
                + " details.",
            unobfuscatedName,
            obfuscatedName,
            klass.getSimpleName());
        LOGGER.info("Declared fields of {}:", klass.getName());
        for (Field f : klass.getDeclaredFields()) {
          LOGGER.info("  {}", f);
        }
        throw e2;
      }
    }
    field.setAccessible(true);
    return field.get(object);
  }

  private static class MinescriptCommandHistory {
    private final List<String> commandList = new ArrayList<>();
    private int commandPosition;

    public MinescriptCommandHistory() {
      commandList.add("");
      commandPosition = 0;
    }

    public Optional<String> moveBackwardAndGet(String currentCommand) {
      // Temporarily add currentCommand as the final command if current position is at the final
      // command.
      if (commandPosition == 0) {
        return Optional.empty();
      }
      if (commandPosition == lastCommandPosition()) {
        commandList.set(commandPosition, currentCommand);
      }
      commandPosition--;
      return Optional.of(commandList.get(commandPosition));
    }

    public Optional<String> moveForwardAndGet() {
      if (commandPosition == lastCommandPosition()) {
        return Optional.empty();
      }
      commandPosition++;
      return Optional.of(commandList.get(commandPosition));
    }

    public void addCommand(String command) {
      // Command list of size 1 contains only the empty placeholder command. Ignore duplicate
      // consecutive user commands.
      if (commandList.size() == 1 || !command.equals(commandList.get(lastCommandPosition() - 1))) {
        commandList.add(lastCommandPosition(), command);
        moveToEnd();
      }
    }

    public void moveToEnd() {
      commandPosition = lastCommandPosition();
      commandList.set(commandPosition, "");
    }

    private int lastCommandPosition() {
      return commandList.size() - 1;
    }
  }

  private static MinescriptCommandHistory minescriptCommandHistory = new MinescriptCommandHistory();
  private static boolean incrementalCommandSuggestions = false;

  public static boolean onKeyboardKeyPressed(Screen screen, int key) {
    boolean cancel = false;
    if (screen != null && screen instanceof ChatScreen) {
      var scriptCommandNames = getScriptCommandNamesWithBuiltins();
      try {
        var chatEditBox =
            (TextFieldWidget) getField(screen, ChatScreen.class, "chatField", "field_2382");
        String value = chatEditBox.getText();
        if (!value.startsWith("\\")) {
          minescriptCommandHistory.moveToEnd();
          if (key == ENTER_KEY
              && (customNickname != null || chatInterceptor != null)
              && !value.startsWith("/")) {
            cancel = true;
            chatEditBox.setText("");
            onClientChat(value);
            screen.close();
          }
          return cancel;
        }
        if (key == UP_ARROW_KEY) {
          Optional<String> previousCommand = minescriptCommandHistory.moveBackwardAndGet(value);
          if (previousCommand.isPresent()) {
            value = previousCommand.get();
            chatEditBox.setText(value);
            chatEditBox.setCursor(value.length());
          }
          cancel = true;
        } else if (key == DOWN_ARROW_KEY) {
          Optional<String> nextCommand = minescriptCommandHistory.moveForwardAndGet();
          if (nextCommand.isPresent()) {
            value = nextCommand.get();
            chatEditBox.setText(value);
            chatEditBox.setCursor(value.length());
          }
          cancel = true;
        } else if (key == ENTER_KEY) {
          cancel = true;
          String text = chatEditBox.getText();
          chatEditBox.setText("");
          onClientChat(text);
          screen.close();
          return cancel;
        } else {
          minescriptCommandHistory.moveToEnd();
        }
        int cursorPos = chatEditBox.getCursor();
        if (key >= 32 && key < 127) {
          // TODO(maxuser): use chatEditBox.setSuggestion(String) to set suggestion?
          // TODO(maxuser): detect upper vs lower case properly
          String extraChar = Character.toString((char) key).toLowerCase();
          value = insertSubstring(value, cursorPos, extraChar);
        } else if (key == BACKSPACE_KEY) {
          value = eraseChar(value, cursorPos);
        }
        if (value.stripTrailing().length() > 1) {
          String command = value.substring(1).split("\\s+")[0];
          if (key == TAB_KEY && !commandSuggestions.isEmpty()) {
            if (cursorPos == command.length() + 1) {
              // Insert the remainder of the completed command.
              String maybeTrailingSpace =
                  ((cursorPos < value.length() && value.charAt(cursorPos) == ' ')
                          || commandSuggestions.size() > 1)
                      ? ""
                      : " ";
              chatEditBox.write(
                  longestCommonPrefix(commandSuggestions).substring(command.length())
                      + maybeTrailingSpace);
              if (commandSuggestions.size() > 1) {
                chatEditBox.setEditableColor(0x5ee8e8); // cyan for partial completion
              } else {
                chatEditBox.setEditableColor(0x5ee85e); // green for full completion
              }
              commandSuggestions = new ArrayList<>();
              return cancel;
            }
          }
          if (scriptCommandNames.contains(command)) {
            chatEditBox.setEditableColor(0x5ee85e); // green
            commandSuggestions = new ArrayList<>();
          } else {
            List<String> newCommandSuggestions = new ArrayList<>();
            if (!command.isEmpty()) {
              for (String scriptName : scriptCommandNames) {
                if (scriptName.startsWith(command)) {
                  newCommandSuggestions.add(scriptName);
                }
              }
            }
            if (!newCommandSuggestions.isEmpty()) {
              if (!newCommandSuggestions.equals(commandSuggestions)) {
                if (key == TAB_KEY || incrementalCommandSuggestions) {
                  systemCommandQueue.add(formatAsJsonText("completions:", "aqua"));
                  for (String suggestion : newCommandSuggestions) {
                    systemCommandQueue.add(formatAsJsonText("  " + suggestion, "aqua"));
                  }
                }
                commandSuggestions = newCommandSuggestions;
              }
              chatEditBox.setEditableColor(0x5ee8e8); // cyan
            } else {
              chatEditBox.setEditableColor(0xe85e5e); // red
              commandSuggestions = new ArrayList<>();
            }
          }
        }
      } catch (IllegalAccessException | NoSuchFieldException | SecurityException e) {
        logException(e);
        return cancel;
      }
    }
    return cancel;
  }

  private static boolean loggedMethodNameFallback = false;

  public static void onKeyInput(int key) {
    var minecraft = MinecraftClient.getInstance();
    var screen = minecraft.currentScreen;
    if (screen == null && key == BACKSLASH_KEY) {
      minecraft.setScreen(new ChatScreen(""));
    }
  }

  private static boolean enableMinescriptOnChatReceivedEvent = false;
  private static Pattern CHAT_WHISPER_MESSAGE_RE = Pattern.compile("You whisper to [^ :]+: (.*)");

  public static boolean onClientChatReceived(Text message) {
    boolean cancel = false;
    String text = message.getString();

    var iter = clientChatReceivedEventListeners.entrySet().iterator();
    while (iter.hasNext()) {
      var listener = iter.next();
      String quotedText = toJsonString(text);
      LOGGER.info("Forwarding chat message to listener {}: {}", listener.getKey(), quotedText);
      if (!listener.getValue().respond(quotedText, false)) {
        iter.remove();
      }
    }

    if (enableMinescriptOnChatReceivedEvent) {
      // Respond to messages like this one sent from a command block:
      // [execute as Dev run tell Dev \eval 1+2]
      var matcher = CHAT_WHISPER_MESSAGE_RE.matcher(text);
      if (matcher.find() && matcher.group(1).startsWith("\\")) {
        var command = matcher.group(1);
        LOGGER.info("Processing command from received chat event: {}", command);
        runMinescriptCommand(command.substring(1));
        cancel = true;
      }
    }

    return cancel;
  }

  private static long packInts(int x, int z) {
    return (((long) x) << 32) | (z & 0xffffffffL);
  }

  /** Unpack 64-bit long into two 32-bit ints written to returned 2-element int array. */
  private static int[] unpackLong(long x) {
    return new int[] {(int) (x >> 32), (int) x};
  }

  private static boolean logChunkLoadEvents = false;

  public static void onChunkLoad(WorldAccess chunkLevel, Chunk chunk) {
    int chunkX = chunk.getPos().x;
    int chunkZ = chunk.getPos().z;
    if (logChunkLoadEvents) {
      LOGGER.info("world {} chunk loaded: {} {}", chunkLevel.hashCode(), chunkX, chunkZ);
    }
    var iter = chunkLoadEventListeners.keySet().iterator();
    while (iter.hasNext()) {
      var listener = iter.next();
      if (listener.onChunkLoaded(chunkLevel, chunkX, chunkZ)) {
        iter.remove();
      }
    }
  }

  public static void onChunkUnload(WorldAccess chunkLevel, Chunk chunk) {
    int chunkX = chunk.getPos().x;
    int chunkZ = chunk.getPos().z;
    if (logChunkLoadEvents) {
      LOGGER.info("world {} chunk unloaded: {} {}", chunkLevel.hashCode(), chunkX, chunkZ);
    }
    for (var listener : chunkLoadEventListeners.keySet()) {
      listener.onChunkUnloaded(chunkLevel, chunkX, chunkZ);
    }
  }

  public static boolean onClientChat(String message) {
    boolean cancel = false;
    if (message.startsWith("\\")) {
      minescriptCommandHistory.addCommand(message);

      LOGGER.info("Processing command from chat event: {}", message);
      runMinescriptCommand(message.substring(1));
      cancel = true;
    } else if (chatInterceptor != null && !message.startsWith("/")) {
      chatInterceptor.accept(message);
      cancel = true;
    } else if (customNickname != null && !message.startsWith("/")) {
      String tellrawCommand = "/tellraw @a " + String.format(customNickname, message);
      systemCommandQueue.add(tellrawCommand);
      var minecraft = MinecraftClient.getInstance();
      var chatHud = minecraft.inGameHud.getChatHud();
      // TODO(maxuser): There appears to be a bug truncating the chat HUD command history. It might
      // be that onClientChat(...) can get called on a different thread from what other callers are
      // expecting, thereby corrupting the history. Verify whether this gets called on the same
      // thread as onPlayerTick() or other events.
      chatHud.addToMessageHistory(message);
      cancel = true;
    }
    return cancel;
  }

  private static class ServerBlockList {
    private final Path serverBlockListPath;
    private boolean lastCheckedValue = true;
    private String lastCheckedServerName = "";
    private String lastCheckedServerIp = "";
    private long lastCheckedTime = 0;

    public ServerBlockList() {
      serverBlockListPath = Paths.get(MINESCRIPT_DIR, "server_block_list.txt");
    }

    public boolean areCommandsAllowedForServer(String serverName, String serverIp) {
      if (!Files.exists(serverBlockListPath)) {
        return true;
      }

      if (serverName.equals(lastCheckedServerName)
          && serverIp.equals(lastCheckedServerIp)
          && new File(serverBlockListPath.toString()).lastModified() < lastCheckedTime) {
        return lastCheckedValue;
      }

      lastCheckedServerName = serverName;
      lastCheckedServerIp = serverIp;
      lastCheckedTime = System.currentTimeMillis();

      LOGGER.info("{} modified since last checked; refreshing...", serverBlockListPath.toString());
      try (var reader = new BufferedReader(new FileReader(serverBlockListPath.toString()))) {
        var line = reader.readLine();
        while (line != null) {
          line = line.replaceAll("#.*$", "").strip();
          if (line.equals(serverName) || line.equals(serverIp)) {
            LOGGER.info(
                "Found server match in {}, commands disabled: {}",
                serverBlockListPath.toString(),
                line);
            lastCheckedValue = false;
            return lastCheckedValue;
          }
          line = reader.readLine();
        }
      } catch (IOException e) {
        logException(e);
      }
      LOGGER.info(
          "No server match in {}, commands enabled: {} / {}",
          serverBlockListPath.toString(),
          serverName,
          serverIp);
      lastCheckedValue = true;
      return lastCheckedValue;
    }
  }

  private static ServerBlockList serverBlockList = new ServerBlockList();

  private static Map<Integer, ScriptFunctionCall> clientChatReceivedEventListeners =
      new ConcurrentHashMap<>();

  public static class ChunkLoadEventListener {
    // Map packed chunk (x, z) to boolean: true if chunk is loaded, false otherwise.
    private final Map<Long, Boolean> chunksToLoad = new ConcurrentHashMap<>();

    // World with chunks to listen for. Store hash rather than reference to avoid memory leak.
    private final int levelHashCode;

    private final Runnable doneCallback;
    private int numUnloadedChunks = 0;
    private boolean suspended = false;

    public ChunkLoadEventListener(int x1, int z1, int x2, int z2, Runnable doneCallback) {
      var minecraft = MinecraftClient.getInstance();
      this.levelHashCode = minecraft.world.hashCode();
      LOGGER.info("listener chunk region in level {}: {} {} {} {}", levelHashCode, x1, z1, x2, z2);
      int chunkX1 = worldCoordToChunkCoord(x1);
      int chunkZ1 = worldCoordToChunkCoord(z1);
      int chunkX2 = worldCoordToChunkCoord(x2);
      int chunkZ2 = worldCoordToChunkCoord(z2);

      int chunkXMin = Math.min(chunkX1, chunkX2);
      int chunkXMax = Math.max(chunkX1, chunkX2);
      int chunkZMin = Math.min(chunkZ1, chunkZ2);
      int chunkZMax = Math.max(chunkZ1, chunkZ2);

      for (int chunkX = chunkXMin; chunkX <= chunkXMax; chunkX++) {
        for (int chunkZ = chunkZMin; chunkZ <= chunkZMax; chunkZ++) {
          LOGGER.info("listener chunk registered: {} {}", chunkX, chunkZ);
          long packedChunkXZ = packInts(chunkX, chunkZ);
          chunksToLoad.put(packedChunkXZ, false);
        }
      }
      this.doneCallback = doneCallback;
    }

    public synchronized void suspend() {
      suspended = true;
    }

    public synchronized void resume() {
      suspended = false;
    }

    public synchronized void updateChunkStatuses() {
      var minecraft = MinecraftClient.getInstance();
      var level = minecraft.world;
      if (level.hashCode() != this.levelHashCode) {
        LOGGER.info("chunk listener's world doesn't match current world; clearing listener");
        chunksToLoad.clear();
        numUnloadedChunks = 0;
        return;
      }
      numUnloadedChunks = 0;
      var chunkManager = level.getChunkManager();
      for (var entry : chunksToLoad.entrySet()) {
        long packedChunkXZ = entry.getKey();
        int[] chunkCoords = unpackLong(packedChunkXZ);
        boolean isLoaded = chunkManager.getWorldChunk(chunkCoords[0], chunkCoords[1]) != null;
        entry.setValue(isLoaded);
        if (!isLoaded) {
          numUnloadedChunks++;
        }
      }
      LOGGER.info("Unloaded chunks after updateChunkStatuses: {}", numUnloadedChunks);
    }

    /** Returns true if the final outstanding chunk is loaded. */
    public synchronized boolean onChunkLoaded(WorldAccess chunkLevel, int chunkX, int chunkZ) {
      if (suspended) {
        return false;
      }
      if (chunkLevel.hashCode() != levelHashCode) {
        return false;
      }
      long packedChunkXZ = packInts(chunkX, chunkZ);
      if (!chunksToLoad.containsKey(packedChunkXZ)) {
        return false;
      }
      boolean wasLoaded = chunksToLoad.put(packedChunkXZ, true);
      if (!wasLoaded) {
        LOGGER.info("listener chunk loaded for level {}: {} {}", levelHashCode, chunkX, chunkZ);
        numUnloadedChunks--;
        if (numUnloadedChunks == 0) {
          onFinished();
          return true;
        }
      }
      return false;
    }

    public synchronized void onChunkUnloaded(WorldAccess chunkLevel, int chunkX, int chunkZ) {
      if (suspended) {
        return;
      }
      if (chunkLevel.hashCode() != levelHashCode) {
        return;
      }
      long packedChunkXZ = packInts(chunkX, chunkZ);
      if (!chunksToLoad.containsKey(packedChunkXZ)) {
        return;
      }
      boolean wasLoaded = chunksToLoad.put(packedChunkXZ, false);
      if (wasLoaded) {
        numUnloadedChunks++;
      }
    }

    public synchronized boolean isFinished() {
      return numUnloadedChunks == 0;
    }

    /** To be called when all requested chunks are loaded. */
    public synchronized void onFinished() {
      doneCallback.run();
    }
  }

  // Integer value represents the ID of the job that spawned this listener.
  private static Map<ChunkLoadEventListener, Integer> chunkLoadEventListeners =
      new ConcurrentHashMap<ChunkLoadEventListener, Integer>();

  private static String customNickname = null;
  private static Consumer<String> chatInterceptor = null;

  private static boolean areCommandsAllowed() {
    var minecraft = MinecraftClient.getInstance();
    var serverData = minecraft.getCurrentServerEntry();
    return serverData == null
        || serverBlockList.areCommandsAllowedForServer(serverData.name, serverData.address);
  }

  private static void processMessage(String message) {
    if (message.startsWith("\\")) {
      LOGGER.info("Processing command from message queue: {}", message);
      // TODO(maxuser): If there's a parent job that spawned this command, pass along the parent job
      // so that suspending or killing the parent job also suspends or kills the child job. Also,
      // child jobs are listed from `jobs` command and increment the job counter, but should they?
      // This speaks to the conceptual distinction between "shell job" and "process" which currently
      // isn't established.
      runMinescriptCommand(message.substring(1));
      return;
    }

    if (message.startsWith("|")) {
      var minecraft = MinecraftClient.getInstance();
      var chatHud = minecraft.inGameHud.getChatHud();
      if (message.startsWith("|{\"")) {
        chatHud.addMessage(Text.Serializer.fromJson(message.substring(1)));
      } else {
        chatHud.addMessage(Text.of(message.substring(1)));
      }
      return;
    }

    var minecraft = MinecraftClient.getInstance();
    var player = minecraft.player;
    var networkHandler = player.networkHandler;
    if (message.startsWith("/")) {
      if (!areCommandsAllowed()) {
        LOGGER.info("Minecraft command blocked for server: {}", message); // [norewrite]
        return;
      }
<<<<<<< HEAD
      player.sendChatMessage(message);
    } else {
      player.sendChatMessage(message);
=======
      networkHandler.sendCommand(message.substring(1));
    } else {
      networkHandler.sendChatMessage(message);
>>>>>>> 1c895fb9
    }
  }

  private static String itemStackToJsonString(
      ItemStack itemStack, OptionalInt slot, boolean markSelected) {
    if (itemStack.getCount() == 0) {
      return "null";
    } else {
      var nbt = itemStack.getNbt();
      var out = new StringBuilder("{");
      out.append(
          String.format(
              "\"item\": \"%s\", \"count\": %d", itemStack.getItem(), itemStack.getCount()));
      if (nbt != null) {
        out.append(
            String.format(
                ", \"nbt\": \"%s\"",
                nbt.toString().replace("\\", "\\\\").replace("\"", "\\\"").replace("\n", "\\n")));
      }
      if (slot.isPresent()) {
        out.append(String.format(", \"slot\": %d", slot.getAsInt()));
      }
      if (markSelected) {
        out.append(", \"selected\":true");
      }
      out.append("}");
      return out.toString();
    }
  }

  private static String entitiesToJsonString(Iterable<? extends Entity> entities) {
    var result = new StringBuilder("[");
    for (var entity : entities) {
      if (result.length() > 1) {
        result.append(",");
      }
      result.append("{");
      result.append(String.format("\"name\":%s,", toJsonString(entity.getName().getString())));
      result.append(String.format("\"type\":%s,", toJsonString(entity.getType().toString())));
      result.append(
          String.format("\"position\":[%f,%f,%f],", entity.getX(), entity.getY(), entity.getZ()));
      result.append(String.format("\"yaw\":%f,", entity.getYaw()));
      result.append(String.format("\"pitch\":%f,", entity.getPitch()));
      var v = entity.getVelocity();
      result.append(String.format("\"velocity\":[%f,%f,%f]", v.x, v.y, v.z));
      result.append("}");
    }
    result.append("]");
    return result.toString();
  }

  private static boolean scriptFunctionDebugOutptut = false;

  private static final Map<KeyBinding, InputUtil.Key> boundKeys = new ConcurrentHashMap<>();

  private static void lazyInitBoundKeys() {
    // The map of bound keys must be initialized lazily because
    // minecraft.options is still null at the time the mod is initialized.
    if (!boundKeys.isEmpty()) {
      return;
    }

    // TODO(maxuser): These default bindings do not track custom bindings. Use
    // mixins to intercept KeyBinding constructor and setBoundKey method.
    var minecraft = MinecraftClient.getInstance();
    boundKeys.put(
        minecraft.options.forwardKey, InputUtil.Type.KEYSYM.createFromCode(GLFW.GLFW_KEY_W));
    boundKeys.put(minecraft.options.backKey, InputUtil.Type.KEYSYM.createFromCode(GLFW.GLFW_KEY_S));
    boundKeys.put(minecraft.options.leftKey, InputUtil.Type.KEYSYM.createFromCode(GLFW.GLFW_KEY_A));
    boundKeys.put(
        minecraft.options.rightKey, InputUtil.Type.KEYSYM.createFromCode(GLFW.GLFW_KEY_D));
    boundKeys.put(
        minecraft.options.jumpKey, InputUtil.Type.KEYSYM.createFromCode(GLFW.GLFW_KEY_SPACE));
    boundKeys.put(
        minecraft.options.sprintKey,
        InputUtil.Type.KEYSYM.createFromCode(GLFW.GLFW_KEY_LEFT_CONTROL));
    boundKeys.put(
        minecraft.options.sneakKey, InputUtil.Type.KEYSYM.createFromCode(GLFW.GLFW_KEY_LEFT_SHIFT));
    boundKeys.put(
        minecraft.options.pickItemKey,
        InputUtil.Type.MOUSE.createFromCode(GLFW.GLFW_MOUSE_BUTTON_MIDDLE));
    boundKeys.put(
        minecraft.options.useKey,
        InputUtil.Type.MOUSE.createFromCode(GLFW.GLFW_MOUSE_BUTTON_RIGHT));
    boundKeys.put(
        minecraft.options.attackKey,
        InputUtil.Type.MOUSE.createFromCode(GLFW.GLFW_MOUSE_BUTTON_LEFT));
    boundKeys.put(
        minecraft.options.swapHandsKey, InputUtil.Type.KEYSYM.createFromCode(GLFW.GLFW_KEY_F));
    boundKeys.put(minecraft.options.dropKey, InputUtil.Type.KEYSYM.createFromCode(GLFW.GLFW_KEY_Q));
  }

  private static Optional<String> doPlayerAction(
      String functionName, KeyBinding keyBinding, List<?> args, String argsString) {
    if (args.size() == 1 && args.get(0) instanceof Boolean) {
      lazyInitBoundKeys();
      boolean pressed = (Boolean) args.get(0);
      var key = boundKeys.get(keyBinding);
      if (pressed) {
        KeyBinding.setKeyPressed(key, true);
        KeyBinding.onKeyPressed(key);
      } else {
        KeyBinding.setKeyPressed(key, false);
      }
      return Optional.of("true");
    } else {
      logUserError(
          "Error: `{}` expected 1 boolean param (true or false) but got: {}",
          functionName,
          argsString);
      return Optional.of("false");
    }
  }

  /** Returns int if object is a Number representing an int without truncation or rounding. */
  private static OptionalInt getStrictIntValue(Object object) {
    if (!(object instanceof Number)) {
      return OptionalInt.empty();
    }
    Number number = (Number) object;
    if (number instanceof Integer) {
      return OptionalInt.of(number.intValue());
    }
    if (number instanceof Long) {
      long lng = number.longValue();
      if (lng >= Integer.MIN_VALUE && lng <= Integer.MAX_VALUE) {
        return OptionalInt.of(number.intValue());
      } else {
        return OptionalInt.empty();
      }
    }
    if (number instanceof Double) {
      double dbl = number.doubleValue();
      if (!Double.isInfinite(dbl) && dbl == Math.floor(dbl)) {
        return OptionalInt.of(number.intValue());
      }
    }
    return OptionalInt.empty();
  }

  private static Optional<List<Integer>> getStrictIntList(Object object) {
    if (!(object instanceof List)) {
      return Optional.empty();
    }
    List<?> list = (List<?>) object;
    List<Integer> intList = new ArrayList<>();
    for (var element : list) {
      var asInt = getStrictIntValue(element);
      if (asInt.isEmpty()) {
        return Optional.empty();
      }
      intList.add(asInt.getAsInt());
    }
    return Optional.of(intList);
  }

  private static double computeDistance(
      double x1, double y1, double z1, double x2, double y2, double z2) {
    double dx = x1 - x2;
    double dy = y1 - y2;
    double dz = z1 - z2;
    return Math.sqrt(dx * dx + dy * dy + dz * dz);
  }

  /** Returns a JSON response string if a script function is called. */
  private static Optional<String> handleScriptFunction(
      Job job, long funcCallId, String functionName, List<?> args, String argsString) {
    var minecraft = MinecraftClient.getInstance();
    var world = minecraft.world;
    var player = minecraft.player;
    var options = minecraft.options;

    Consumer<Integer> numParamsErrorLogger =
        (numParams) -> {
          logUserError(
              "Error: `{}` expected {} params but got: {}", functionName, numParams, argsString);
        };

    BiConsumer<String, String> paramTypeErrorLogger =
        (param, expectedType) -> {
          logUserError(
              "Error: `{}` expected param `{}` to be {} but got: {}",
              functionName,
              param,
              expectedType,
              argsString);
        };

    switch (functionName) {
      case "player_position":
        if (args.isEmpty()) {
          return Optional.of(
              String.format("[%f, %f, %f]", player.getX(), player.getY(), player.getZ()));
        } else {
          logUserError("Error: `{}` expected no params but got: {}", functionName, argsString);
          return Optional.of("null");
        }

      case "player_name":
        if (args.isEmpty()) {
          return Optional.of(toJsonString(player.getName().getString()));
        } else {
          logUserError("Error: `{}` expected no params but got: {}", functionName, argsString);
          return Optional.of("null");
        }

      case "getblock":
        if (args.size() == 3
            && args.get(0) instanceof Number
            && args.get(1) instanceof Number
            && args.get(2) instanceof Number) {
          World level = player.getEntityWorld();
          int arg0 = ((Number) args.get(0)).intValue();
          int arg1 = ((Number) args.get(1)).intValue();
          int arg2 = ((Number) args.get(2)).intValue();
          Optional<String> block =
              blockStateToString(level.getBlockState(new BlockPos(arg0, arg1, arg2)));
          return Optional.of(block.map(str -> toJsonString(str)).orElse("null"));
        } else {
          logUserError(
              "Error: `{}` expected 3 params (x, y, z) but got: {}", functionName, argsString);
          return Optional.of("null");
        }

      case "getblocklist":
        {
          Supplier<Optional<String>> badArgsResponse =
              () -> {
                logUserError(
                    "Error: `{}` expected a list of (x, y, z) positions but got: {}",
                    functionName,
                    argsString);
                return Optional.of("null");
              };

          if (args.size() != 1 || !(args.get(0) instanceof List)) {
            return badArgsResponse.get();
          }
          List<?> positions = (List<?>) args.get(0);
          World level = player.getEntityWorld();
          List<String> blocks = new ArrayList<>();
          var pos = new BlockPos.Mutable();
          for (var position : positions) {
            if (!(position instanceof List)) {
              return badArgsResponse.get();
            }
            List<?> coords = (List<?>) position;
            if (coords.size() != 3
                || !(coords.get(0) instanceof Number)
                || !(coords.get(1) instanceof Number)
                || !(coords.get(2) instanceof Number)) {
              return badArgsResponse.get();
            }
            int x = ((Number) coords.get(0)).intValue();
            int y = ((Number) coords.get(1)).intValue();
            int z = ((Number) coords.get(2)).intValue();
            Optional<String> block = blockStateToString(level.getBlockState(pos.set(x, y, z)));
            blocks.add(block.orElse(null));
          }
          return Optional.of(GSON.toJson(blocks));
        }

      case "register_chat_message_listener":
        if (!args.isEmpty()) {
          logUserError("Error: `{}` expected no params but got: {}", functionName, argsString);
        } else if (clientChatReceivedEventListeners.containsKey(job.jobId())) {
          logUserError(
              "Error: `{}` failed: listener already registered for job: {}",
              functionName,
              job.jobSummary());
        } else {
          clientChatReceivedEventListeners.put(
              job.jobId(), new ScriptFunctionCall(job, funcCallId));
        }
        return Optional.empty();

      case "unregister_chat_message_listener":
        if (!args.isEmpty()) {
          logUserError("Error: `{}` expected no params but got: {}", functionName, argsString);
          return Optional.of("false");
        } else if (!clientChatReceivedEventListeners.containsKey(job.jobId())) {
          logUserError(
              "Error: `{}` has no listeners to unregister for job: {}",
              functionName,
              job.jobSummary());
          return Optional.of("false");
        } else {
          clientChatReceivedEventListeners.remove(job.jobId());
          return Optional.of("true");
        }

      case "register_chat_message_interceptor":
        if (args.isEmpty()) {
          if (chatInterceptor == null) {
            chatInterceptor =
                s -> {
                  job.respond(funcCallId, toJsonString(s), false);
                };
            job.addAtExitHandler(() -> chatInterceptor = null);
            logUserInfo("Chat interceptor enabled for job: {}", job.jobSummary());
          } else {
            logUserError("Error: Chat interceptor already enabled for another job.");
          }
          return Optional.empty();
        } else {
          logUserError("Error: `{}` expected no params but got: {}", functionName, argsString);
          return Optional.empty();
        }

      case "unregister_chat_message_interceptor":
        if (args.isEmpty()) {
          if (chatInterceptor != null) {
            chatInterceptor = null;
            logUserInfo("Chat interceptor disabled for job: {}", job.jobSummary());
          } else {
            logUserError("Error: Chat interceptor already disabled: {}", job.jobSummary());
          }
          return Optional.empty();
        } else {
          logUserError("Error: `{}` expected no params but got: {}", functionName, argsString);
          return Optional.empty();
        }

      case "await_loaded_region":
        if (args.size() == 4
            && args.get(0) instanceof Number
            && args.get(1) instanceof Number
            && args.get(2) instanceof Number
            && args.get(3) instanceof Number) {
          Number arg0 = (Number) args.get(0);
          Number arg1 = (Number) args.get(1);
          Number arg2 = (Number) args.get(2);
          Number arg3 = (Number) args.get(3);
          var listener =
              new ChunkLoadEventListener(
                  arg0.intValue(),
                  arg1.intValue(),
                  arg2.intValue(),
                  arg3.intValue(),
                  () -> job.respond(funcCallId, "true", true));
          listener.updateChunkStatuses();
          if (listener.isFinished()) {
            listener.onFinished();
          } else {
            chunkLoadEventListeners.put(listener, job.jobId());
          }
          return Optional.empty();
        } else {
          // TODO(maxuser): Support raising exceptions through script functions, e.g.
          // {"fcid": ..., "exception": "error message...", "conn": "close"}
          logUserError(
              "Error: `{}` expected 4 number params (x1, z1, x2, z2) but got: {}",
              functionName,
              argsString);
          return Optional.of("false");
        }

      case "set_nickname":
        if (args.isEmpty()) {
          logUserInfo(
              "Chat nickname reset to default; was {}",
              customNickname == null ? "default already" : toJsonString(customNickname));
          customNickname = null;
          return Optional.of("true");
        } else if (args.size() == 1) {
          String arg = args.get(0).toString();
          if (arg.contains("%s")) {
            logUserInfo("Chat nickname set to {}.", toJsonString(arg));
            customNickname = arg;
            return Optional.of("true");
          } else {
            logUserError(
                "Error: `{}` expects nickname to contain %s as a placeholder for"
                    + " message text.",
                functionName);
            return Optional.of("false");
          }
        } else {
          logUserError("Error: `{}` expected 0 or 1 param but got: {}", functionName, argsString);
          return Optional.of("false");
        }

      case "player_hand_items":
        if (args.isEmpty()) {
          var result = new StringBuilder("[");
          for (var itemStack : player.getItemsHand()) {
            if (result.length() > 1) {
              result.append(",");
            }
            result.append(itemStackToJsonString(itemStack, OptionalInt.empty(), false));
          }
          result.append("]");
          return Optional.of(result.toString());
        } else {
          logUserError("Error: `{}` expected no params but got: {}", functionName, argsString);
          return Optional.of("null");
        }

      case "player_inventory":
        if (args.isEmpty()) {
          var inventory = player.getInventory();
          var result = new StringBuilder("[");
          int selectedSlot = inventory.selectedSlot;
          for (int i = 0; i < inventory.size(); i++) {
            var itemStack = inventory.getStack(i);
            if (itemStack.getCount() > 0) {
              if (result.length() > 1) {
                result.append(",");
              }
              result.append(itemStackToJsonString(itemStack, OptionalInt.of(i), i == selectedSlot));
            }
          }
          result.append("]");
          return Optional.of(result.toString());
        } else {
          logUserError("Error: `{}` expected no params but got: {}", functionName, argsString);
          return Optional.of("null");
        }

      case "player_inventory_slot_to_hotbar":
        {
          OptionalInt value =
              (args.size() == 1) ? getStrictIntValue(args.get(0)) : OptionalInt.empty();
          if (value.isPresent()) {
            int slot = value.getAsInt();
            var inventory = player.getInventory();
            inventory.swapSlotWithHotbar(slot);
            return Optional.of(Integer.toString(inventory.selectedSlot));
          } else {
            logUserError("Error: `{}` expected 1 int param but got: {}", functionName, argsString);
            return Optional.of("null");
          }
        }

      case "player_inventory_select_slot":
        {
          OptionalInt value =
              (args.size() == 1) ? getStrictIntValue(args.get(0)) : OptionalInt.empty();
          if (value.isPresent()) {
            int slot = value.getAsInt();
            var inventory = player.getInventory();
            var previouslySelectedSlot = inventory.selectedSlot;
            inventory.selectedSlot = slot;
            return Optional.of(Integer.toString(previouslySelectedSlot));
          } else {
            logUserError("Error: `{}` expected 1 int param but got: {}", functionName, argsString);
            return Optional.of("null");
          }
        }

      case "player_press_forward":
        return doPlayerAction(functionName, options.forwardKey, args, argsString);

      case "player_press_backward":
        return doPlayerAction(functionName, options.backKey, args, argsString);

      case "player_press_left":
        return doPlayerAction(functionName, options.leftKey, args, argsString);

      case "player_press_right":
        return doPlayerAction(functionName, options.rightKey, args, argsString);

      case "player_press_jump":
        return doPlayerAction(functionName, options.jumpKey, args, argsString);

      case "player_press_sprint":
        return doPlayerAction(functionName, options.sprintKey, args, argsString);

      case "player_press_sneak":
        return doPlayerAction(functionName, options.sneakKey, args, argsString);

      case "player_press_pick_item":
        return doPlayerAction(functionName, options.pickItemKey, args, argsString);

      case "player_press_use":
        return doPlayerAction(functionName, options.useKey, args, argsString);

      case "player_press_attack":
        return doPlayerAction(functionName, options.attackKey, args, argsString);

      case "player_press_swap_hands":
        return doPlayerAction(functionName, options.swapHandsKey, args, argsString);

      case "player_press_drop":
        return doPlayerAction(functionName, options.dropKey, args, argsString);

      case "player_orientation":
        if (args.isEmpty()) {
          return Optional.of(String.format("[%f, %f]", player.getYaw(), player.getPitch()));
        } else {
          logUserError("Error: `{}` expected no params but got: {}", functionName, argsString);
          return Optional.of("null");
        }

      case "player_set_orientation":
        if (args.size() == 2 && args.get(0) instanceof Number && args.get(1) instanceof Number) {
          Number yaw = (Number) args.get(0);
          Number pitch = (Number) args.get(1);
          player.setYaw(yaw.floatValue() % 360.0f);
          player.setPitch(pitch.floatValue() % 360.0f);
          return Optional.of("true");
        } else {
          logUserError(
              "Error: `{}` expected 2 number params but got: {}", functionName, argsString);
          return Optional.of("false");
        }

      case "player_get_targeted_block":
        {
          // See minecraft.client.gui.hud.DebugHud for implementation of F3 debug screen.
          if (args.size() != 1) {
            numParamsErrorLogger.accept(1);
            return Optional.of("null");
          }
          if (!(args.get(0) instanceof Number)) {
            paramTypeErrorLogger.accept("max_distance", "float");
            return Optional.of("null");
          }
          double maxDistance = ((Number) args.get(0)).doubleValue();
          var entity = minecraft.getCameraEntity();
          var blockHit = entity.raycast(maxDistance, 0.0f, false);
          if (blockHit.getType() == HitResult.Type.BLOCK) {
            var hitResult = (BlockHitResult) blockHit;
            var blockPos = hitResult.getBlockPos();
            double playerDistance =
                computeDistance(
                    player.getX(),
                    player.getY(),
                    player.getZ(),
                    blockPos.getX(),
                    blockPos.getY(),
                    blockPos.getZ());
            World level = player.getEntityWorld();
            Optional<String> block = blockStateToString(level.getBlockState(blockPos));
            return Optional.of(
                String.format(
                    "[[%d,%d,%d],%f,\"%s\",%s]",
                    blockPos.getX(),
                    blockPos.getY(),
                    blockPos.getZ(),
                    playerDistance,
                    hitResult.getSide(),
                    block.map(str -> toJsonString(str)).orElse("null")));
          } else {
            return Optional.of("null");
          }
        }

      case "players":
        return Optional.of(entitiesToJsonString(world.getPlayers()));

      case "entities":
        return Optional.of(entitiesToJsonString(world.getEntities()));

      case "log":
        if (args.size() == 1 && args.get(0) instanceof String) {
          String message = (String) args.get(0);
          LOGGER.info(message);
          return Optional.of("true");
        } else {
          logUserError("Error: `{}` expected 1 string param but got: {}", functionName, argsString);
          return Optional.of("false");
        }

      case "screenshot":
        final Optional<String> filename;
        final String response;
        if (args.isEmpty()) {
          filename = Optional.empty();
          response = "true";
        } else if (args.size() == 1 && args.get(0) instanceof String) {
          filename = Optional.of((String) args.get(0));
          response = "true";
        } else {
          filename = null;
          logUserError(
              "Error: `{}` expected no params or 1 string param but got: {}",
              functionName,
              argsString);
          response = "false";
        }
        if (filename != null) {
          ScreenshotRecorder.saveScreenshot(
              minecraft.runDirectory,
              filename.orElse(null),
              minecraft.getFramebuffer(),
              message -> job.enqueueStderr(message.getString()));
        }
        return Optional.of(response);

      case "blockpack_read_world":
        {
          // Python function signature:
          //    (pos1: BlockPos, pos2: BlockPos,
          //     rotation: Rotation = None, offset: BlockPos = None,
          //     comments: Dict[str, str] = {}, safety_limit: bool = True) -> int
          if (args.size() != 6) {
            numParamsErrorLogger.accept(6);
            return Optional.of("null");
          }

          Optional<List<Integer>> list1 = getStrictIntList(args.get(0));
          if (list1.isEmpty() || list1.get().size() != 3) {
            paramTypeErrorLogger.accept("pos1", "a sequence of 3 ints");
            return Optional.of("null");
          }

          Optional<List<Integer>> list2 = getStrictIntList(args.get(1));
          if (list2.isEmpty() || list2.get().size() != 3) {
            paramTypeErrorLogger.accept("pos2", "a sequence of 3 ints");
            return Optional.of("null");
          }

          int[] rotation = null;
          if (args.get(2) != null) {
            Optional<List<Integer>> list = getStrictIntList(args.get(2));
            if (list.isEmpty() || list.get().size() != 9) {
              paramTypeErrorLogger.accept("rotation", "a sequence of 9 ints");
              return Optional.of("null");
            }
            rotation = list.get().stream().mapToInt(Integer::intValue).toArray();
          }

          int[] offset = null;
          if (args.get(3) != null) {
            Optional<List<Integer>> list = getStrictIntList(args.get(3));
            if (list.isEmpty() || list.get().size() != 3) {
              paramTypeErrorLogger.accept("offset", "a sequence of 3 ints");
              return Optional.of("null");
            }
            offset = list.get().stream().mapToInt(Integer::intValue).toArray();
          }

          if (!(args.get(4) instanceof Map)) {
            paramTypeErrorLogger.accept("comment", "a dictionary");
            return Optional.of("null");
          }
          var comments = (Map<String, String>) args.get(4);

          if (!(args.get(5) instanceof Boolean)) {
            paramTypeErrorLogger.accept("safety_limit", "bool");
            return Optional.of("null");
          }
          boolean safetyLimit = (Boolean) args.get(5);

          var pos1 = list1.get();
          var pos2 = list2.get();
          var blockpacker = new BlockPacker();
          if (!readBlocks(
              pos1.get(0),
              pos1.get(1),
              pos1.get(2),
              pos2.get(0),
              pos2.get(1),
              pos2.get(2),
              safetyLimit,
              new BlockPack.TransformedBlockConsumer(rotation, offset, blockpacker))) {
            return Optional.of("null");
          }
          blockpacker.comments().putAll(comments);
          var blockpack = blockpacker.pack();
          int key = job.blockpacks.retain(blockpack);
          return Optional.of(Integer.toString(key));
        }

      case "blockpack_read_file":
        {
          // Python function signature:
          //    (filename: str) -> int
          if (args.size() != 1 || !(args.get(0) instanceof String)) {
            logUserError(
                "Error: `{}` expected one param of type string but got: {}",
                functionName,
                argsString);
            return Optional.of("null");
          }
          String blockpackFilename = (String) args.get(0);
          try {
            var blockpack = BlockPack.readZipFile(blockpackFilename);
            int key = job.blockpacks.retain(blockpack);
            return Optional.of(Integer.toString(key));
          } catch (Exception e) {
            logUserError("Error while reading blockpack {}: {}", blockpackFilename, e.getMessage());
            return Optional.of("null");
          }
        }

      case "blockpack_import_data":
        {
          // Python function signature:
          //    (base64_data: str) -> int
          if (args.size() != 1 || !(args.get(0) instanceof String)) {
            logUserError(
                "Error: `{}` expected one param of type string but got: {}",
                functionName,
                argsString);
            return Optional.of("null");
          }
          String base64Data = (String) args.get(0);
          try {
            var blockpack = BlockPack.fromBase64EncodedString(base64Data);
            int key = job.blockpacks.retain(blockpack);
            return Optional.of(Integer.toString(key));
          } catch (Exception e) {
            logException(e);
            return Optional.of("null");
          }
        }

      case "blockpack_block_bounds":
        {
          // Python function signature:
          //    (blockpack_id) -> Tuple[Tuple[int, int, int], Tuple[int, int, int]]
          OptionalInt value = args.isEmpty() ? OptionalInt.empty() : getStrictIntValue(args.get(0));
          if (!value.isPresent()) {
            logUserError(
                "Error: `{}` expected one int param but got: {}", functionName, argsString);
            return Optional.of("null");
          }

          int blockpackId = value.getAsInt();
          var blockpack = job.blockpacks.getById(blockpackId);
          if (blockpack == null) {
            logUserError(
                "Error: `{}` Failed to find BlockPack[{}]: {}",
                functionName,
                blockpackId,
                argsString);
            return Optional.of("null");
          }

          int[] bounds = blockpack.blockBounds();
          return Optional.of(
              String.format(
                  "[[%d,%d,%d],[%d,%d,%d]]",
                  bounds[0], bounds[1], bounds[2], bounds[3], bounds[4], bounds[5]));
        }

      case "blockpack_comments":
        {
          // Python function signature:
          //    (blockpack_id) -> Dict[str, str]
          OptionalInt value = args.isEmpty() ? OptionalInt.empty() : getStrictIntValue(args.get(0));
          if (!value.isPresent()) {
            logUserError(
                "Error: `{}` expected one int param but got: {}", functionName, argsString);
            return Optional.of("null");
          }

          int blockpackId = value.getAsInt();
          var blockpack = job.blockpacks.getById(blockpackId);
          if (blockpack == null) {
            logUserError(
                "Error: `{}` Failed to find BlockPack[{}]: {}",
                functionName,
                blockpackId,
                argsString);
            return Optional.of("null");
          }

          var gson = new Gson();
          return Optional.of(gson.toJson(blockpack.comments()));
        }

      case "blockpack_write_world":
        {
          // Python function signature:
          //    (blockpack_id: int, rotation: Rotation = None, offset: BlockPos = None) -> bool
          if (args.size() != 3) {
            numParamsErrorLogger.accept(3);
            return Optional.of("false");
          }

          OptionalInt value = getStrictIntValue(args.get(0));
          if (!value.isPresent()) {
            paramTypeErrorLogger.accept("blockpack_id", "int");
            return Optional.of("false");
          }
          int blockpackId = value.getAsInt();

          int[] rotation = null;
          if (args.get(1) != null) {
            Optional<List<Integer>> list = getStrictIntList(args.get(1));
            if (list.isEmpty() || list.get().size() != 9) {
              paramTypeErrorLogger.accept("rotation", "a sequence of 9 ints");
              return Optional.of("false");
            }
            rotation = list.get().stream().mapToInt(Integer::intValue).toArray();
          }

          int[] offset = null;
          if (args.get(2) != null) {
            Optional<List<Integer>> list = getStrictIntList(args.get(2));
            if (list.isEmpty() || list.get().size() != 3) {
              paramTypeErrorLogger.accept("offset", "a sequence of 3 ints");
              return Optional.of("false");
            }
            offset = list.get().stream().mapToInt(Integer::intValue).toArray();
          }

          var blockpack = job.blockpacks.getById(blockpackId);
          if (blockpack == null) {
            logUserError(
                "Error: `{}` Failed to find BlockPack[{}] to write to world: {}",
                functionName,
                blockpackId,
                argsString);
            return Optional.of("false");
          }

          blockpack.getBlockCommands(rotation, offset, job::enqueueStdout);
          return Optional.of("true");
        }

      case "blockpack_write_file":
        {
          // Python function signature:
          //    (blockpack_id: int, filename: str) -> bool
          OptionalInt value = args.isEmpty() ? OptionalInt.empty() : getStrictIntValue(args.get(0));
          if (!value.isPresent()) {
            logUserError(
                "Error: `{}` expected first param to be int but got: {}", functionName, argsString);
            return Optional.of("false");
          }
          if (args.size() < 2 || !(args.get(1) instanceof String)) {
            logUserError(
                "Error: `{}` expected second param to be string but got: {}",
                functionName,
                argsString);
            return Optional.of("false");
          }

          int blockpackId = value.getAsInt();
          String blockpackFilename = (String) args.get(1);

          var blockpack = job.blockpacks.getById(blockpackId);
          if (blockpack == null) {
            logUserError(
                "Error: `{}` Failed to find BlockPack[{}] to write to file: {}",
                functionName,
                blockpackId,
                argsString);
            return Optional.of("false");
          }

          try {
            blockpack.writeZipFile(blockpackFilename);
            return Optional.of("true");
          } catch (Exception e) {
            logUserError("Error while writing blockpack {}: {}", blockpackFilename, e.getMessage());
            return Optional.of("false");
          }
        }

      case "blockpack_export_data":
        {
          // Python function signature:
          //    (blockpack_id: int) -> str
          OptionalInt value =
              (args.size() == 1) ? getStrictIntValue(args.get(0)) : OptionalInt.empty();
          if (!value.isPresent()) {
            logUserError("Error: `{}` expected 1 int param but got: {}", functionName, argsString);
            return Optional.of("null");
          }
          var blockpack = job.blockpacks.getById(value.getAsInt());
          if (blockpack == null) {
            logUserError(
                "Error: `{}` Failed to find BlockPack[{}] from which to export data: {}",
                functionName,
                value.getAsInt(),
                argsString);
            return Optional.of("null");
          }
          return Optional.of(String.format("\"%s\"", blockpack.toBase64EncodedString()));
        }

      case "blockpack_delete":
        {
          // Python function signature:
          //    (blockpack_id: int) -> bool
          OptionalInt value =
              (args.size() == 1) ? getStrictIntValue(args.get(0)) : OptionalInt.empty();
          if (!value.isPresent()) {
            logUserError("Error: `{}` expected 1 int param but got: {}", functionName, argsString);
            return Optional.of("false");
          }
          var blockpack = job.blockpacks.releaseById(value.getAsInt());
          if (blockpack == null) {
            logUserError(
                "Error: `{}` Failed to find BlockPack[{}] to delete: {}",
                functionName,
                value.getAsInt(),
                argsString);
            return Optional.of("false");
          }
          return Optional.of("true");
        }

      case "blockpacker_create":
        // Python function signature:
        //    () -> int
        return Optional.of(Integer.toString(job.blockpackers.retain(new BlockPacker())));

      case "blockpacker_setblock":
        {
          // Python function signature:
          //    (blockpacker_id: int, pos: BlockPos, block_type: str) -> bool
          if (args.size() != 3) {
            logUserError("Error: `{}` expected 3 params but got: {}", functionName, argsString);
            return Optional.of("false");
          }

          OptionalInt value = getStrictIntValue(args.get(0));
          if (!value.isPresent()) {
            logUserError(
                "Error: `{}` expected first param to be int but got: {}", functionName, argsString);
            return Optional.of("false");
          }

          Optional<List<Integer>> list = getStrictIntList(args.get(1));
          if (list.isEmpty() || list.get().size() != 3) {
            logUserError(
                "Error: `{}` expected second param to be list of 3 ints but got: {}",
                functionName,
                argsString);
            return Optional.of("false");
          }
          var pos = list.get();

          var blockpacker = job.blockpackers.getById(value.getAsInt());
          if (blockpacker == null) {
            logUserError(
                "Error: `{}` Failed to find BlockPacker[{}]: {}",
                functionName,
                value.getAsInt(),
                argsString);
            return Optional.of("false");
          }

          blockpacker.setblock(pos.get(0), pos.get(1), pos.get(2), args.get(2).toString());
          return Optional.of("true");
        }

      case "blockpacker_fill":
        {
          // Python function signature:
          //    (blockpacker_id: int, pos1: BlockPos, pos2: BlockPos, block_type: str) -> bool
          if (args.size() != 4) {
            logUserError("Error: `{}` expected 4 params but got: {}", functionName, argsString);
            return Optional.of("false");
          }

          OptionalInt value = getStrictIntValue(args.get(0));
          if (!value.isPresent()) {
            logUserError(
                "Error: `{}` expected first param to be int but got: {}", functionName, argsString);
            return Optional.of("false");
          }

          Optional<List<Integer>> list1 = getStrictIntList(args.get(1));
          if (list1.isEmpty() || list1.get().size() != 3) {
            logUserError(
                "Error: `{}` expected second param to be list of 3 ints but got: {}",
                functionName,
                argsString);
            return Optional.of("false");
          }
          var pos1 = list1.get();

          Optional<List<Integer>> list2 = getStrictIntList(args.get(2));
          if (list2.isEmpty() || list2.get().size() != 3) {
            logUserError(
                "Error: `{}` expected third param to be list of 3 ints but got: {}",
                functionName,
                argsString);
            return Optional.of("false");
          }
          var pos2 = list2.get();

          var blockpacker = job.blockpackers.getById(value.getAsInt());
          if (blockpacker == null) {
            logUserError(
                "Error: `{}` Failed to find BlockPacker[{}]: {}",
                functionName,
                value.getAsInt(),
                argsString);
            return Optional.of("false");
          }

          blockpacker.fill(
              pos1.get(0),
              pos1.get(1),
              pos1.get(2),
              pos2.get(0),
              pos2.get(1),
              pos2.get(2),
              args.get(3).toString());
          return Optional.of("true");
        }

      case "blockpacker_add_blockpack":
        {
          // Python function signature:
          //    (blockpacker_id: int, blockpack_id: int,
          //     rotation: Rotation = None, offset: BlockPos = None) -> bool
          if (args.size() != 4) {
            numParamsErrorLogger.accept(4);
            return Optional.of("false");
          }

          OptionalInt value1 = getStrictIntValue(args.get(0));
          if (!value1.isPresent()) {
            paramTypeErrorLogger.accept("blockpacker_id", "int");
            return Optional.of("false");
          }

          OptionalInt value2 = getStrictIntValue(args.get(1));
          if (!value2.isPresent()) {
            paramTypeErrorLogger.accept("blockpack_id", "int");
            return Optional.of("false");
          }

          int[] rotation = null;
          if (args.get(2) != null) {
            Optional<List<Integer>> list = getStrictIntList(args.get(2));
            if (list.isEmpty() || list.get().size() != 9) {
              paramTypeErrorLogger.accept("rotation", "a sequence of 9 ints");
              return Optional.of("false");
            }
            rotation = list.get().stream().mapToInt(Integer::intValue).toArray();
          }

          int[] offset = null;
          if (args.get(3) != null) {
            Optional<List<Integer>> list = getStrictIntList(args.get(3));
            if (list.isEmpty() || list.get().size() != 3) {
              paramTypeErrorLogger.accept("offset", "a sequence of 3 ints");
              return Optional.of("false");
            }
            offset = list.get().stream().mapToInt(Integer::intValue).toArray();
          }

          var blockpacker = job.blockpackers.getById(value1.getAsInt());
          if (blockpacker == null) {
            logUserError(
                "Error: `{}` Failed to find BlockPacker[{}]: {}",
                functionName,
                value1.getAsInt(),
                argsString);
            return Optional.of("false");
          }

          var blockpack = job.blockpacks.getById(value2.getAsInt());
          if (blockpack == null) {
            logUserError(
                "Error: `{}` Failed to find BlockPack[{}]: {}",
                functionName,
                value2.getAsInt(),
                argsString);
            return Optional.of("false");
          }

          blockpack.getBlocks(
              new BlockPack.TransformedBlockConsumer(rotation, offset, blockpacker));

          return Optional.of("true");
        }

      case "blockpacker_pack":
        {
          // Python function signature:
          //    (blockpacker_id: int, comments: Dict[str, str]) -> int
          if (args.size() != 2) {
            logUserError("Error: `{}` expected 2 params but got: {}", functionName, argsString);
            return Optional.of("null");
          }

          OptionalInt value = getStrictIntValue(args.get(0));
          if (!value.isPresent()) {
            logUserError(
                "Error: `{}` expected first param to be int but got: {}", functionName, argsString);
            return Optional.of("null");
          }

          if (!(args.get(1) instanceof Map)) {
            logUserError(
                "Error: `{}` expected `comment` param to be a dictionary but got: {}",
                functionName,
                argsString);
            return Optional.of("null");
          }
          var comments = (Map<String, String>) args.get(1);

          var blockpacker = job.blockpackers.getById(value.getAsInt());
          if (blockpacker == null) {
            logUserError(
                "Error: `{}` Failed to find BlockPacker[{}]: {}",
                functionName,
                value.getAsInt(),
                argsString);
            return Optional.of("null");
          }

          blockpacker.comments().putAll(comments);
          return Optional.of(Integer.toString(job.blockpacks.retain(blockpacker.pack())));
        }

      case "blockpacker_delete":
        {
          // Python function signature:
          //    (blockpacker_id: int) -> bool
          OptionalInt value =
              (args.size() == 1) ? getStrictIntValue(args.get(0)) : OptionalInt.empty();
          if (!value.isPresent()) {
            logUserError("Error: `{}` expected 1 int param but got: {}", functionName, argsString);
            return Optional.of("false");
          }
          var blockpacker = job.blockpackers.releaseById(value.getAsInt());
          if (blockpacker == null) {
            logUserError(
                "Error: `{}` Failed to find BlockPacker[{}] to delete: {}",
                functionName,
                value.getAsInt(),
                argsString);
            return Optional.of("false");
          }
          return Optional.of("true");
        }

      case "flush":
        if (args.isEmpty()) {
          return Optional.of("true");
        } else {
          logUserError("Error: `{}` expected no params but got: {}", functionName, argsString);
          return Optional.of("false");
        }

      case "exit!":
        if (funcCallId == 0) {
          return Optional.of("\"exit!\"");
        } else {
          return Optional.of("null");
        }

      default:
        logUserError(
            "Error: unknown function `{}` called from job: {}", functionName, job.jobSummary());
        return Optional.of("false");
    }
  }

  public static void onPlayerTick() {
    if (++playerTickEventCounter % minescriptTicksPerCycle == 0) {
      var minecraft = MinecraftClient.getInstance();
      var player = minecraft.player;
      if (player != null && (!systemCommandQueue.isEmpty() || !jobs.getMap().isEmpty())) {
        World level = player.getEntityWorld();
        for (int commandCount = 0; commandCount < minescriptCommandsPerCycle; ++commandCount) {
          String command = systemCommandQueue.poll();
          if (command != null) {
            processMessage(command);
          }
          for (var job : jobs.getMap().values()) {
            if (job.state() == JobState.RUNNING) {
              try {
                String jobCommand = job.commandQueue().poll();
                if (jobCommand != null) {
                  jobs.getUndoForJob(job).ifPresent(u -> u.processCommandToUndo(level, jobCommand));
                  if (jobCommand.startsWith("?") && jobCommand.length() > 1) {
                    String[] functionCall = jobCommand.substring(1).split("\\s+", 3);
                    long funcCallId = Long.valueOf(functionCall[0]);
                    String functionName = functionCall[1];
                    String argsString = functionCall.length == 3 ? functionCall[2] : "";
                    var gson = new Gson();
                    List<?> args = gson.fromJson(argsString, ArrayList.class);

                    // TODO(maxuser): Support raising exceptions from script functions, e.g.
                    // {"fcid": ..., "exception": "error message...", "conn": "close"}
                    Optional<String> response =
                        handleScriptFunction(job, funcCallId, functionName, args, argsString);
                    if (response.isPresent()) {
                      job.respond(funcCallId, response.get(), true);
                    }
                    if (scriptFunctionDebugOutptut) {
                      LOGGER.info(
                          "(debug) Script function `{}`: {} / {}  ->  {}",
                          functionName,
                          toJsonString(argsString),
                          args,
                          response.orElse("<no response>"));
                    }
                  } else {
                    processMessage(jobCommand);
                  }
                }
              } catch (RuntimeException e) {
                job.logJobException(e);
              }
            }
          }
        }
      }
    }
  }
}<|MERGE_RESOLUTION|>--- conflicted
+++ resolved
@@ -2490,21 +2490,14 @@
 
     var minecraft = MinecraftClient.getInstance();
     var player = minecraft.player;
-    var networkHandler = player.networkHandler;
     if (message.startsWith("/")) {
       if (!areCommandsAllowed()) {
         LOGGER.info("Minecraft command blocked for server: {}", message); // [norewrite]
         return;
       }
-<<<<<<< HEAD
       player.sendChatMessage(message);
     } else {
       player.sendChatMessage(message);
-=======
-      networkHandler.sendCommand(message.substring(1));
-    } else {
-      networkHandler.sendChatMessage(message);
->>>>>>> 1c895fb9
     }
   }
 
