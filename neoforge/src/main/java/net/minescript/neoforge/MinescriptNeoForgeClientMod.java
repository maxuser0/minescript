// SPDX-FileCopyrightText: © 2022-2025 Greg Christiana <maxuser@minescript.net>
// SPDX-License-Identifier: GPL-3.0-only

package net.minescript.neoforge;

import static net.minescript.common.Minescript.ENTER_KEY;
import static net.minescript.common.Minescript.config;

import net.minecraft.client.Minecraft;
import net.minecraft.client.multiplayer.ClientLevel;
import net.minescript.common.Minescript;
import net.neoforged.api.distmarker.Dist;
import net.neoforged.bus.api.SubscribeEvent;
import net.neoforged.fml.common.EventBusSubscriber;
import net.neoforged.fml.event.lifecycle.FMLClientSetupEvent;
import net.neoforged.neoforge.client.event.InputEvent;
import net.neoforged.neoforge.client.event.ScreenEvent;
import net.neoforged.neoforge.event.level.ChunkEvent;
import net.neoforged.neoforge.event.tick.LevelTickEvent;
import org.apache.logging.log4j.LogManager;
import org.apache.logging.log4j.Logger;

public class MinescriptNeoForgeClientMod {
  private static final Logger LOGGER = LogManager.getLogger();

  public MinescriptNeoForgeClientMod() {}

  @EventBusSubscriber(
      modid = Constants.MODID,
      bus = EventBusSubscriber.Bus.MOD,
      value = Dist.CLIENT)
  public static class ClientModEvents {
    @SubscribeEvent
    public static void onClientSetup(FMLClientSetupEvent event) {
      LOGGER.info("(minescript) Minescript mod starting...");
      Minescript.init(new NeoForgePlatform());
    }
  }

  @EventBusSubscriber(Dist.CLIENT)
  public static class ClientEvents {
    @SubscribeEvent
<<<<<<< HEAD
    public static void onRender(RenderLevelStageEvent event) {
      if (event.getStage() != RenderLevelStageEvent.Stage.AFTER_LEVEL) {
        return;
      }
      Minescript.onRenderWorld(event);
    }

    @SubscribeEvent
=======
>>>>>>> 99885f3c
    public static void onKeyboardKeyPressedEvent(ScreenEvent.KeyPressed.Pre event) {
      if (Minescript.onKeyboardKeyPressed(event.getScreen(), event.getKeyCode())) {
        event.setCanceled(true);
      }
    }

    @SubscribeEvent
    public static void onKeyInputEvent(InputEvent.Key event) {
      var key = event.getKey();
      var action = event.getAction();
      var screen = Minecraft.getInstance().screen;
      if (screen == null) {
        Minescript.onKeyInput(key);
      } else if (config != null
          && (key == ENTER_KEY || key == config.secondaryEnterKeyCode())
          && action == Constants.KEY_ACTION_DOWN
          && Minescript.onKeyboardKeyPressed(screen, key)) {
        // TODO(maxuser): InputEvent.Key isn't cancellable with NeoForge.
        // event.setCanceled(true);
      }
    }

    @SubscribeEvent
    public static void onChunkLoadEvent(ChunkEvent.Load event) {
      if (event.getLevel() instanceof ClientLevel) {
        Minescript.onChunkLoad(event.getLevel(), event.getChunk());
      }
    }

    @SubscribeEvent
    public static void onChunkUnloadEvent(ChunkEvent.Unload event) {
      if (event.getLevel() instanceof ClientLevel) {
        Minescript.onChunkUnload(event.getLevel(), event.getChunk());
      }
    }

    @SubscribeEvent
    public static void onWorldTick(LevelTickEvent.Pre event) {
      if (event.getLevel().isClientSide()) {
        Minescript.onClientWorldTick();
      }
    }
  }
}<|MERGE_RESOLUTION|>--- conflicted
+++ resolved
@@ -40,17 +40,6 @@
   @EventBusSubscriber(Dist.CLIENT)
   public static class ClientEvents {
     @SubscribeEvent
-<<<<<<< HEAD
-    public static void onRender(RenderLevelStageEvent event) {
-      if (event.getStage() != RenderLevelStageEvent.Stage.AFTER_LEVEL) {
-        return;
-      }
-      Minescript.onRenderWorld(event);
-    }
-
-    @SubscribeEvent
-=======
->>>>>>> 99885f3c
     public static void onKeyboardKeyPressedEvent(ScreenEvent.KeyPressed.Pre event) {
       if (Minescript.onKeyboardKeyPressed(event.getScreen(), event.getKeyCode())) {
         event.setCanceled(true);
