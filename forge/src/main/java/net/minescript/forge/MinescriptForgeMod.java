// SPDX-FileCopyrightText: © 2022 Greg Christiana <maxuser@minescript.net>
// SPDX-License-Identifier: GPL-3.0-only

package net.minescript.forge;

import static net.minescript.common.Minescript.ENTER_KEY;

import net.minecraft.client.Minecraft;
import net.minecraft.client.multiplayer.ClientLevel;
import net.minecraftforge.client.event.InputEvent;
import net.minecraftforge.client.event.ScreenEvent;
import net.minecraftforge.common.MinecraftForge;
import net.minecraftforge.event.TickEvent;
import net.minecraftforge.event.world.ChunkEvent;
import net.minecraftforge.eventbus.api.SubscribeEvent;
import net.minecraftforge.fml.common.Mod;
import net.minescript.common.Minescript;
import org.apache.logging.log4j.LogManager;
import org.apache.logging.log4j.Logger;

@Mod("minescript")
public class MinescriptForgeMod {
  private static final Logger LOGGER = LogManager.getLogger();

  private static int KEY_ACTION_DOWN = 1;
  private static int KEY_ACTION_REPEAT = 2;
  private static int KEY_ACTION_UP = 0;

  public MinescriptForgeMod() {
    LOGGER.info("(minescript) Minescript mod starting...");
    MinecraftForge.EVENT_BUS.register(this);

    Minescript.init();
  }

  @SubscribeEvent
  public void onKeyboardKeyPressedEvent(ScreenEvent.KeyboardKeyPressedEvent event) {
    if (Minescript.onKeyboardKeyPressed(event.getScreen(), event.getKeyCode())) {
      event.setCanceled(true);
    }
  }

  @SubscribeEvent
<<<<<<< HEAD
  public void onKeyInputEvent(InputEvent.KeyInputEvent event) {
=======
  public void onKeyInputEvent(InputEvent.Key event) {
    var key = event.getKey();
    var action = event.getAction();
    var screen = Minecraft.getInstance().screen;
    if (screen == null) {
      Minescript.onKeyInput(key);
    } else if (key == ENTER_KEY
        && action == KEY_ACTION_DOWN
        && Minescript.onKeyboardKeyPressed(screen, key)) {
      event.setCanceled(true);
    }
>>>>>>> cc3aae74
    Minescript.onKeyInput(event.getKey());
  }

  @SubscribeEvent
  public void onChunkLoadEvent(ChunkEvent.Load event) {
    if (event.getWorld() instanceof ClientLevel) {
      Minescript.onChunkLoad(event.getWorld(), event.getChunk());
    }
  }

  @SubscribeEvent
  public void onChunkUnloadEvent(ChunkEvent.Unload event) {
    if (event.getWorld() instanceof ClientLevel) {
      Minescript.onChunkUnload(event.getWorld(), event.getChunk());
    }
  }

  @SubscribeEvent
  public void onPlayerTick(TickEvent.PlayerTickEvent event) {
    Minescript.onPlayerTick();
  }
}<|MERGE_RESOLUTION|>--- conflicted
+++ resolved
@@ -41,10 +41,7 @@
   }
 
   @SubscribeEvent
-<<<<<<< HEAD
   public void onKeyInputEvent(InputEvent.KeyInputEvent event) {
-=======
-  public void onKeyInputEvent(InputEvent.Key event) {
     var key = event.getKey();
     var action = event.getAction();
     var screen = Minecraft.getInstance().screen;
@@ -55,7 +52,6 @@
         && Minescript.onKeyboardKeyPressed(screen, key)) {
       event.setCanceled(true);
     }
->>>>>>> cc3aae74
     Minescript.onKeyInput(event.getKey());
   }
 
